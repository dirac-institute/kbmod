--- conflicted
+++ resolved
@@ -468,17 +468,13 @@
         currentT.lh = psiSum/sqrt(phiSum);
         currentT.flux = psiSum/phiSum;
 
-<<<<<<< HEAD
-        if (params->doFilter && (currentT.lh > params->minLH))
-=======
         // If we do not have enough observations or a good enough LH score,
         // do not bother with any of the following steps.
         if ((currentT.obsCount < minObservations) || 
-            (doFilter && currentT.lh < minLH))
+            (params->doFilter && currentT.lh < params->minLH))
             continue;
 
         if (doFilter)
->>>>>>> 4be30617
         {
             // Sort the the indexes (idxArray) of lcArray in ascending order.
             for (int j = 0; j < imageCount; j++)
@@ -556,11 +552,7 @@
         for (int r = 0; r < RESULTS_PER_PIXEL; ++r)
         {
             if (currentT.lh > best[r].lh &&
-<<<<<<< HEAD
-                currentT.obsCount >= params->minObservations)
-=======
                 currentT.lh > -1.0)
->>>>>>> 4be30617
             {
                 temp = best[r];
                 best[r] = currentT;
