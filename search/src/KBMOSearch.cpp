/*
 * KBMOSearch.cpp
 *
 *  Created on: Jun 28, 2017
 *      Author: kbmod-usr
 */

#include "KBMOSearch.h"

namespace kbmod {

KBMOSearch::KBMOSearch(ImageStack& imstack, PointSpreadFunc& PSF) :
        psf(PSF), psfSQ(PSF), stack(imstack), pooledPsi(), pooledPhi()
{
    psfSQ.squarePSF();
    totalPixelsRead = 0;
    regionsMaxed = 0;
    searchRegionsBounded = 0;
    individualEval = 0;
    nodesProcessed = 0;
    maxResultCount = 100000;
    debugInfo = false;
    psiPhiGenerated = false;

    // Default filtering arguments.
    percentiles = std::vector<float>{0.25, 0.5, 0.75};
    sigmaGCoeff = -1.0;
    minLH = -1.0;
    gpuFilter = false;

    // Set default values for the barycentric correction.
    baryCorrs = std::vector<baryCorrection>(stack.imgCount());
    useCorr = false;
}

void KBMOSearch::enableCorr(std::vector<float> pyBaryCorrCoeff)
{
    useCorr = true;
    for (int i=0; i<stack.imgCount(); i++){
        int j = i*6;
        baryCorrs[i].dx   = pyBaryCorrCoeff[j];
        baryCorrs[i].dxdx = pyBaryCorrCoeff[j+1];
        baryCorrs[i].dxdy = pyBaryCorrCoeff[j+2];
        baryCorrs[i].dy   = pyBaryCorrCoeff[j+3];
        baryCorrs[i].dydx = pyBaryCorrCoeff[j+4];
        baryCorrs[i].dydy = pyBaryCorrCoeff[j+5];
    } 
}
    
void KBMOSearch::enableGPUFilter(std::vector<float> pyPercentiles, 
                                 float pySigmaGCoeff,
                                 float pyMinLH)
{
    gpuFilter = true;
    percentiles = pyPercentiles;
    sigmaGCoeff = pySigmaGCoeff;
    minLH = pyMinLH;
}

void KBMOSearch::savePsiPhi(const std::string& path)
{
    preparePsiPhi();
    saveImages(path);
}

void KBMOSearch::search(int aSteps, int vSteps, float minAngle,
                        float maxAngle, float minVelocity, float maxVelocity, 
                        int minObservations)
{
    preparePsiPhi();
    createSearchList(aSteps, vSteps, minAngle, maxAngle, minVelocity, maxVelocity);
    startTimer("Creating interleaved psi/phi buffer");
    createInterleavedPsiPhi();
    endTimer();
    results = std::vector<trajectory>(stack.getPPI()*RESULTS_PER_PIXEL);
    if (debugInfo) std::cout <<
            searchList.size() << " trajectories... \n" << std::flush;
    
    // Do the actual search on the GPU.
    startTimer("Searching");
    deviceSearchFilter(searchList.size(), stack.imgCount(), minObservations,
            interleavedPsiPhi.size(), stack.getPPI()*RESULTS_PER_PIXEL,
            searchList.data(), results.data(), stack.getTimesDataRef(),
            interleavedPsiPhi.data(), stack.getWidth(), stack.getHeight(),
            gpuFilter, &percentiles[0], sigmaGCoeff, minLH,
            useCorr, &baryCorrs[0]);
    endTimer();

    // Free all but results?
    interleavedPsiPhi = std::vector<float>();
    startTimer("Sorting results");
    sortResults();
    endTimer();
}

std::vector<trajRegion> KBMOSearch::regionSearch(
        float xVel, float yVel, float radius,
        float minLH, int minObservations)
{
    preparePsiPhi();
    poolAllImages();
    startTimer("Searching regions");
    std::vector<trajRegion> res =
            resSearch(xVel, yVel, radius, minObservations, minLH);
    endTimer();
    if (debugInfo) {
        std::cout << totalPixelsRead <<
                " pixels read, computed bounds on "
                << regionsMaxed << " 2D regions for an average of "
                << static_cast<float>(totalPixelsRead)/static_cast<float>(regionsMaxed)
                << " pixels read per region\n"
                << searchRegionsBounded << " bounds computed on 4D regions\n"
                << individualEval << " individual trajectories LH computed\n";
    }
    return res;
}

void KBMOSearch::clearPsiPhi()
{
    psiPhiGenerated = false;
    psiImages = std::vector<RawImage>();
    phiImages = std::vector<RawImage>();
}

void KBMOSearch::clearPooled()
{
    pooledPsi = std::vector<PooledImage>();
    pooledPhi = std::vector<PooledImage>();
}

void KBMOSearch::preparePsiPhi()
{
    if (!psiPhiGenerated) {
        startTimer("Preparing psi and phi images");
        // Compute Phi and Psi from convolved images
        // while leaving masked pixels alone
        // Reinsert 0s for NO_DATA?
        clearPsiPhi();

        int num_images = stack.imgCount();
        int num_pixels = stack.getPPI();
        int w = stack.getWidth();
        int h = stack.getHeight();
        std::vector<float> currentPsi = std::vector<float>(num_pixels);
        std::vector<float> currentPhi = std::vector<float>(num_pixels);

        for (int i=0; i < num_images; ++i)
        {
            LayeredImage& img = stack.getSingleImage(i);
            float *sciArray = img.getSDataRef();
            float *varArray = img.getVDataRef();
            for (unsigned p=0; p < num_pixels; ++p)
            {
                float varPix = varArray[p];
                if (varPix != NO_DATA)
                {
                    currentPsi[p] = sciArray[p]/varPix;
                    currentPhi[p] = 1.0/varPix;
                } else {
                    currentPsi[p] = NO_DATA;
                    currentPhi[p] = NO_DATA;
                }

            }
            psiImages.push_back(RawImage(w, h, currentPsi));
            phiImages.push_back(RawImage(w, h, currentPhi));
        }
        endTimer();
        startTimer("Convolving images");
        gpuConvolve();
        endTimer();
        psiPhiGenerated = true;
    }
}

void KBMOSearch::poolAllImages()
{
    clearPooled();
    startTimer("Pooling images");
    pooledPsi = PoolMultipleImages(psiImages, POOL_MAX);
    pooledPhi = PoolMultipleImages(phiImages, POOL_MIN);
    endTimer();
}

void KBMOSearch::repoolArea(trajRegion& t)
{
    // Repool small area of images after bright object
    // has been removed
    // This should probably be refactored in to multiple methods
    const std::vector<float>& times = stack.getTimes();
    float xv = (t.fx-t.ix)/times.back();
    float yv = (t.fy-t.iy)/times.back();
    for (unsigned i=0; i < pooledPsi.size(); ++i)
    {
        float x = t.ix + xv*times[i];
        float y = t.iy + yv*times[i];
        pooledPsi[i].repoolArea(x, y, psf.getDim());
        pooledPhi[i].repoolArea(x, y, psf.getDim());
    }
}

void KBMOSearch::gpuConvolve()
{
    for (int i=0; i<stack.imgCount(); ++i)
    {
        psiImages[i].convolve(psf);
        phiImages[i].convolve(psfSQ);
    }
}

void KBMOSearch::saveImages(const std::string& path)
{
    for (int i=0; i<stack.imgCount(); ++i)
    {
        std::string number = std::to_string(i);
        // Add leading zeros
        number = std::string(4 - number.length(), '0') + number;
        psiImages[i].saveToFile(path+"/psi/PSI"+number+".fits");
        phiImages[i].saveToFile(path+"/phi/PHI"+number+".fits");
    }
}

void KBMOSearch::createSearchList(int angleSteps, int velocitySteps,
        float minAngle, float maxAngle,
        float minVelocity, float maxVelocity)
{
        std::vector<float> angles(angleSteps);
        float aStepSize = (maxAngle-minAngle)/float(angleSteps);
        for (int i=0; i<angleSteps; ++i)
        {
            angles[i] = minAngle+float(i)*aStepSize;
        }

        std::vector<float> velocities(velocitySteps);
        float vStepSize = (maxVelocity-minVelocity)/float(velocitySteps);
        for (int i=0; i<velocitySteps; ++i)
        {
            velocities[i] = minVelocity+float(i)*vStepSize;
        }

        int trajCount = angleSteps*velocitySteps;
        searchList = std::vector<trajectory>(trajCount);
        for (int a=0; a<angleSteps; ++a)
        {
            for (int v=0; v<velocitySteps; ++v)
            {
                searchList[a*velocitySteps+v].xVel = cos(angles[a])*velocities[v];
                searchList[a*velocitySteps+v].yVel = sin(angles[a])*velocities[v];
            }
        }
}

void KBMOSearch::createInterleavedPsiPhi()
{
    int num_images = stack.imgCount();
    int num_pixels = stack.getPPI();
    interleavedPsiPhi = std::vector<float>(2*num_images*num_pixels);
    for (int i=0; i < num_images; ++i)
    {
        unsigned iImgPix = i*num_pixels*2;
        float *psiRef = psiImages[i].getDataRef();
        float *phiRef = phiImages[i].getDataRef();
        for (unsigned p=0; p < num_pixels; ++p)
        {
            unsigned iPix = p*2;
            interleavedPsiPhi[iImgPix+iPix]   = psiRef[p];
            interleavedPsiPhi[iImgPix+iPix+1] = phiRef[p];
        }
    }
}

std::vector<trajRegion> KBMOSearch::resSearch(float xVel, float yVel,
        float radius, int minObservations, float minLH)
{
    int maxDepth = pooledPsi[0].numLevels()-1;
    int minDepth = 0;
    float finalTime = stack.getTimes().back();
    assert(maxDepth>0 && maxDepth < 127);
    trajRegion root = {0.0,0.0,0.0,0.0, static_cast<short>(maxDepth), 0, 0.0, 0.0};
    calculateLH(root);
    std::vector<trajRegion> fResults;
    // A function to sort trajectories
    auto cmpLH = [](trajRegion a, trajRegion b)
            { return a.likelihood < b.likelihood; };
    std::priority_queue<trajRegion, std::vector<trajRegion>,
        decltype(cmpLH)> candidates(cmpLH);
    candidates.push(root);
    while (!candidates.empty() && candidates.size() < 150000000)
    {
        nodesProcessed++;
        trajRegion t = candidates.top();
        assert(t.likelihood != NO_DATA);
        calculateLH(t);
        candidates.pop();
        if (t.likelihood < minLH || t.obs_count < minObservations)
            continue;
        if (t.likelihood<candidates.top().likelihood) {
            // if the new score is lower, push it back into the queue
            candidates.push(t);
            continue;
        }
        if (debugInfo && (nodesProcessed % 1000) == 0) {
            std::cout << "\r                                             ";
            std::cout << "\rdepth: " << static_cast<int>(t.depth)
                      << " lh: " << t.likelihood << " queue size: "
                      << candidates.size() << std::flush;
        }
        if (t.depth==minDepth) {
            float s = std::pow(2.0, static_cast<float>(minDepth));
            t.ix *= s;
            t.iy *= s;
            t.fx *= s;
            t.fy *= s;
            // Remove the objects pixels from future searching
            // and make sure section of images are
            // repooled after object removal
            removeObjectFromImages(t);
            repoolArea(t);
            if (debugInfo) std::cout << "\nFound Candidate at x: " << t.ix << " y: " << t.iy << "\n";
            fResults.push_back(t);
            if (fResults.size() >= maxResultCount) break;
        } else {
            std::vector<trajRegion> sublist = subdivide(t);
            filterBounds(sublist, xVel, yVel, finalTime, radius);
            calculateLHBatch(sublist);
            filterLH(sublist, minLH, minObservations);
            for (auto& nt : sublist) candidates.push(nt);
        }
    }
    std::cout << std::endl;
    return fResults;
}

std::vector<trajRegion> KBMOSearch::subdivide(trajRegion& t)
{
    short nDepth = t.depth-1;
    std::vector<trajRegion> children(16);
    float nix = t.ix*2.0;
    float niy = t.iy*2.0;
    float nfx = t.fx*2.0;
    float nfy = t.fy*2.0;
    const float s = 1.0;
    children[0]  = { nix,    niy,   nfx,    nfy,  nDepth, 0, 0.0, 0.0 };
    children[1]  = { nix+s,  niy,   nfx,    nfy,  nDepth, 0, 0.0, 0.0 };
    children[2]  = { nix,    niy+s, nfx,    nfy,  nDepth, 0, 0.0, 0.0 };
    children[3]  = { nix+s,  niy+s, nfx,    nfy,  nDepth, 0, 0.0, 0.0 };
    children[4]  = { nix,    niy,   nfx+s,  nfy,  nDepth, 0, 0.0, 0.0 };
    children[5]  = { nix+s,  niy,   nfx+s,  nfy,  nDepth, 0, 0.0, 0.0 };
    children[6]  = { nix,    niy+s, nfx+s,  nfy,  nDepth, 0, 0.0, 0.0 };
    children[7]  = { nix+s,  niy+s, nfx+s,  nfy,  nDepth, 0, 0.0, 0.0 };
    children[8]  = { nix,    niy,   nfx,    nfy+s,nDepth, 0, 0.0, 0.0 };
    children[9]  = { nix+s,  niy,   nfx,    nfy+s,nDepth, 0, 0.0, 0.0 };
    children[10] = { nix,    niy+s, nfx,    nfy+s,nDepth, 0, 0.0, 0.0 };
    children[11] = { nix+s,  niy+s, nfx,    nfy+s,nDepth, 0, 0.0, 0.0 };
    children[12] = { nix,    niy,   nfx+s,  nfy+s,nDepth, 0, 0.0, 0.0 };
    children[13] = { nix+s,  niy,   nfx+s,  nfy+s,nDepth, 0, 0.0, 0.0 };
    children[14] = { nix,    niy+s, nfx+s,  nfy+s,nDepth, 0, 0.0, 0.0 };
    children[15] = { nix+s,  niy+s, nfx+s,  nfy+s,nDepth, 0, 0.0, 0.0 };

    return children;
}

std::vector<trajRegion>& KBMOSearch::filterBounds(std::vector<trajRegion>& tlist,
        float xVel, float yVel, float ft, float radius)
{
    tlist.erase(
            std::remove_if(tlist.begin(), tlist.end(),
                std::bind([](trajRegion t, KBMOSearch* s,
                float xv, float yv, float finalT, float rad) {
                    // 2 raised to the depth power
                    float scale = std::pow(2.0, static_cast<float>(t.depth));
                    float centerX = scale*(t.fx+0.5);
                    float centerY = scale*(t.fy+0.5);
                    float posX =    scale*(t.ix+0.5)+xv*finalT;
                    float posY =    scale*(t.iy+0.5)+yv*finalT;
                    // 2D box signed distance function
                    float dist =          s->squareSDF(scale, centerX,
                            centerY, posX-0.5*scale, posY+0.5*scale);
                    dist = std::min(dist, s->squareSDF(scale, centerX,
                            centerY, posX+0.5*scale, posY+0.5*scale));
                    dist = std::min(dist, s->squareSDF(scale, centerX,
                            centerY, posX-0.5*scale, posY-0.5*scale));
                    dist = std::min(dist, s->squareSDF(scale, centerX,
                            centerY, posX+0.5*scale, posY-0.5*scale));
                    return (dist - rad) > 0.0;
                }, std::placeholders::_1, this, xVel, yVel, ft, radius)),
    tlist.end());
    return tlist;
}

float KBMOSearch::squareSDF(float scale,
        float centerX, float centerY, float pointX, float pointY)
{
    float dx = pointX-centerX;
    float dy = pointY-centerY;
    float xn = std::abs(dx)-scale*0.5f;
    float yn = std::abs(dy)-scale*0.5f;
    float xk = std::min(xn,0.0f);
    float yk = std::min(yn,0.0f);
    float xm = std::max(xn,0.0f);
    float ym = std::max(yn,0.0f);
    return sqrt(xm*xm+ym*ym) + std::max(xk,yk);
}

std::vector<trajRegion>& KBMOSearch::filterLH(
        std::vector<trajRegion>& tlist, float minLH, int minObs)
{
    tlist.erase(
            std::remove_if(tlist.begin(), tlist.end(),
                    std::bind([](trajRegion t, int mObs, float mLH) {
                        return t.obs_count<mObs || t.likelihood<mLH;
    }, std::placeholders::_1, minObs, minLH)),
    tlist.end());
    return tlist;
}

std::vector<trajRegion>& KBMOSearch::calculateLHBatch(std::vector<trajRegion>& tlist)
{
    for (auto& t : tlist) calculateLH(t);
    return tlist;
}

trajRegion& KBMOSearch::calculateLH(trajRegion& t)
{

    const std::vector<float>& times = stack.getTimes();
    float endTime = times.back();
    float xv = (t.fx-t.ix)/endTime;
    float yv = (t.fy-t.iy)/endTime;
    // For region depths
    float fractionalComp = std::pow(2.0, static_cast<float>(t.depth));
    int d = std::max(static_cast<int>(t.depth), 0);
    int size = 1 << static_cast<int>(t.depth);

    float psiSum = 0.0;
    float phiSum = 0.0;
    t.obs_count = 0;

    // Second pass removes outliers
    for (int i=0; i<stack.imgCount(); ++i)
    {
        float tempPsi = 0.0;
        float tempPhi = 0.0;
        // Read from region rather than single pixel
        if (t.depth > 0) {
            searchRegionsBounded++;
            float x = t.ix+0.5 + times[i] * xv;
            float y = t.iy+0.5 + times[i] * yv;
            int size = 1 << static_cast<int>(t.depth);
            tempPsi = findExtremeInRegion(x, y, size, pooledPsi[i], POOL_MAX);
            if (tempPsi == NO_DATA) continue;
            tempPhi = findExtremeInRegion(x, y, size, pooledPhi[i], POOL_MIN);
        } else {
            individualEval++;
            // Allow for fractional pixel coordinates
            float xp = fractionalComp*(t.ix + times[i] * xv); // +0.5;
            float yp = fractionalComp*(t.iy + times[i] * yv); // +0.5;
            tempPsi = pooledPsi[i].getImage(d).getPixelInterp(xp,yp);
            if (tempPsi == NO_DATA) continue;
            tempPhi = pooledPhi[i].getImage(d).getPixelInterp(xp,yp);
        }
        psiSum += tempPsi;
        phiSum += tempPhi;
        t.obs_count++;
    }

    //assert(phiSum>0.0);
    t.likelihood = phiSum > 0.0 ? psiSum/sqrt(phiSum) : NO_DATA;
    t.flux = phiSum > 0.0 ? psiSum/phiSum : NO_DATA;
    return t;
}

float KBMOSearch::findExtremeInRegion(float x, float y,
    int size, PooledImage& pooledImgs, int poolType)
{
    regionsMaxed++;
    // check that maxSize is a power of two
    assert((size&(-size))==size);
    x *= static_cast<float>(size);
    y *= static_cast<float>(size);
    int sizeToRead = std::max(size/REGION_RESOLUTION, 1);
    int depth = 0;
    // computer integer log2
    int tempLog = sizeToRead;
    while (tempLog >>= 1) ++depth;
    float s = static_cast<float>(size)*0.5;
    // lower left corner of region
    int lx = static_cast<int>(floor(x-s));
    int ly = static_cast<int>(floor(y-s));
    // Round lower corner down to align larger pixel size
    lx = lx/sizeToRead;
    ly = ly/sizeToRead;
    // upper right corner of region
    int hx = static_cast<int>(ceil(x+s));
    int hy = static_cast<int>(ceil(y+s));
    // Round Upper corner up to align larger pixel size
    hx = (hx+sizeToRead-1)/sizeToRead;
    hy = (hy+sizeToRead-1)/sizeToRead;
    float regionExtreme =
            pooledImgs.getImage(depth).extremeInRegion(lx, ly, hx-1, hy-1, poolType);
    return regionExtreme;
}

int KBMOSearch::biggestFit(int x, int y, int maxX, int maxY) // inline?
{
    int size = 1;//maxSize;
    while ((x%size == 0 && y%size == 0) && (x+size<=maxX && y+size<=maxY)) {
        size *= 2;
    }
    size /= 2;
    // should be at least 1
    assert(size>0);
    return size;
}

void KBMOSearch::removeObjectFromImages(trajRegion& t)
{
    const std::vector<float>& times = stack.getTimes();
    float endTime = times.back();
    float xv = (t.fx-t.ix)/endTime;
    float yv = (t.fy-t.iy)/endTime;
    for (int i=0; i<stack.imgCount(); ++i)
    {
        // Allow for fractional pixel coordinates
        float fractionalComp = std::pow(2.0, static_cast<float>(t.depth));
        float xp = fractionalComp*(t.ix + times[i] * xv); // +0.5;
        float yp = fractionalComp*(t.iy + times[i] * yv); // +0.5;
        int d = std::max(static_cast<int>(t.depth), 0);
        pooledPsi[i].getImage(d).maskObject(xp, yp, psf);
        pooledPhi[i].getImage(d).maskObject(xp, yp, psf);
    }
}

trajectory KBMOSearch::convertTraj(trajRegion& t)
{
    const std::vector<float>& times = stack.getTimes();
    float endTime = times.back();
    float xv = (t.fx-t.ix)/endTime;
    float yv = (t.fy-t.iy)/endTime;
    trajectory tb;
    tb.lh = t.likelihood;
    tb.flux = t.flux;
    tb.obsCount = t.obs_count;
    tb.x = t.ix;
    tb.y = t.iy;
    tb.xVel = xv;
    tb.yVel = yv;
    return tb;
}

std::vector<RawImage> KBMOSearch::medianStamps(const std::vector<trajectory>& t_array,
                                               const std::vector<std::vector<int>>& goodIdx,
                                               int radius)
{
    int numResults = t_array.size();
    int dim = radius*2+1;

    std::vector<LayeredImage>& imgs = stack.getImages();
    size_t N = imgs.size() / 2;
    std::vector<RawImage> results(numResults);
    omp_set_num_threads(16);

    #pragma omp parallel for
    for (int s = 0; s < numResults; ++s)
    {
        // Create stamps around the current trajectory.
        std::vector<RawImage> stamps;
        trajectory t = t_array[s];
        for (int i = 0; i < goodIdx[s].size(); ++i)
        {
            if (goodIdx[s][i] == 1)
            {
<<<<<<< HEAD
                pixelPos pos = getTrajPos(t, i);
                stamps.push_back(imgs[i]->createStamp(pos.x, pos.y, radius, false));
=======
                std::array<float,2> pos = getTrajPos(t, i);
                stamps.push_back(imgs[i].getScience().createStamp(pos[0], pos[1], radius, false, true));
>>>>>>> 4090698a
            }
        }

        // Compute the median of those stamps.
        results[s] = createMedianImage(stamps);
    }
    omp_set_num_threads(1);

    return(results);
}

std::vector<RawImage> KBMOSearch::meanStamps(const std::vector<trajectory>& t_array,
                                             const std::vector<std::vector<int>>& goodIdx,
                                             int radius)
{
    int numResults = t_array.size();
    int dim = radius*2+1;

    std::vector<LayeredImage>& imgs = stack.getImages();
    size_t N = imgs.size() / 2;
    std::vector<RawImage> results(numResults);
    omp_set_num_threads(16);

    #pragma omp parallel for
    for (int s = 0; s < numResults; ++s)
    {
        // Create stamps around the current trajectory.
        std::vector<RawImage> stamps;
        trajectory t = t_array[s];
        for (int i = 0; i < goodIdx[s].size(); ++i)
        {
            if (goodIdx[s][i] == 1)
            {
                std::array<float,2> pos = getTrajPos(t, i);
                stamps.push_back(imgs[i].getScience().createStamp(pos[0], pos[1], radius, false, true));
            }
        }

        // Compute the mean of those stamps.
        results[s] = createMeanImage(stamps);
    }
    omp_set_num_threads(1);

    return(results);
}

std::vector<RawImage> KBMOSearch::createStamps(trajectory t, int radius,
                                               const std::vector<RawImage*>& imgs,
                                               bool interpolate)
{
    if (radius<0) throw std::runtime_error("stamp radius must be at least 0");
    std::vector<RawImage> stamps;
    for (int i=0; i < imgs.size(); ++i)
    {
<<<<<<< HEAD
        pixelPos pos = getTrajPos(t, i);
        stamps.push_back(imgs[i]->createStamp(pos.x, pos.y, radius, interpolate));
=======
        std::array<float,2> pos = getTrajPos(t, i);
        stamps.push_back(imgs[i]->createStamp(pos[0], pos[1], radius, interpolate, false));
>>>>>>> 4090698a
    }
    return stamps;
}

pixelPos KBMOSearch::getTrajPos(trajectory t, int i) const {
    float time = stack.getTimes()[i];
    pixelPos pos;
    pos.x = t.x + time * t.xVel;
    pos.y = t.y + time * t.yVel;

    if (useCorr) {
        baryCorrection bc = baryCorrs[i];
        pos.x += bc.dx + t.x*bc.dxdx + t.y*bc.dxdy;
        pos.y += bc.dy + t.x*bc.dydx + t.y*bc.dydy;
    }

    return pos;
}

std::vector<pixelPos> KBMOSearch::getTrajPositions(trajectory& t) const
{
    std::vector<pixelPos> results;
    int num_times = stack.imgCount();
    for (int i = 0; i < num_times; ++i)
    {
        pixelPos pos = getTrajPos(t, i);
        results.push_back(pos);
    }
    return results;
}

std::vector<float> KBMOSearch::createCurves(trajectory t, std::vector<RawImage*> imgs)
{
    /*Create a lightcurve from an image along a trajectory
     *
     *  INPUT-
     *    trajectory t - The trajectory along which to compute the lightcurve
     *    std::vector<RawImage*> imgs - The image from which to compute the
     *      trajectory. Most likely a psiImage or a phiImage.
     *  Output-
     *    std::vector<float> lightcurve - The computed trajectory
     */

    int imgSize = imgs.size();
    std::vector<float> lightcurve;
    lightcurve.reserve(imgSize);
    const std::vector<float>& times = stack.getTimes();
    for (int i=0; i<imgSize; ++i)
    {
        /* Do not use getPixelInterp(), because results from createCurves must
         * be able to recover the same likelihoods as the ones reported by the
         * gpu search.*/
        float pixVal;
        if (useCorr){
            pixelPos pos = getTrajPos(t, i);
            pixVal = imgs[i]->getPixel(
                int(pos.x + 0.5),
                int(pos.y + 0.5));
        }
        /* Does not use getTrajPos to be backwards compatible with Hits_Rerun */
        else {
            pixVal = imgs[i]->getPixel(
                t.x + int(times[i] * t.xVel + 0.5),
                t.y + int(times[i] * t.yVel + 0.5));
        }
        if (pixVal == NO_DATA) pixVal = 0.0;
        lightcurve.push_back(pixVal);
    }
    return lightcurve;
}

std::vector<RawImage> KBMOSearch::psiStamps(trajRegion& t, int radius)
{
    preparePsiPhi();
    std::vector<RawImage*> imgs;
    for (auto& im : psiImages) imgs.push_back(&im);
    return createStamps(convertTraj(t), radius, imgs, true);
}

std::vector<RawImage> KBMOSearch::phiStamps(trajRegion& t, int radius)
{
    preparePsiPhi();
    std::vector<RawImage*> imgs;
    for (auto& im : phiImages) imgs.push_back(&im);
    return createStamps(convertTraj(t), radius, imgs, true);
}

std::vector<RawImage> KBMOSearch::scienceStamps(trajectory& t, int radius)
{
    std::vector<RawImage*> imgs;
    for (auto& im : stack.getImages()) imgs.push_back(&im.getScience());
    return createStamps(t, radius, imgs, true);
}

std::vector<RawImage> KBMOSearch::scienceStamps(trajRegion& t, int radius)
{
    std::vector<RawImage*> imgs;
    for (auto& im : stack.getImages()) imgs.push_back(&im.getScience());
    return createStamps(convertTraj(t), radius, imgs, true);
}

RawImage KBMOSearch::stackedScience(trajectory& t, int radius)
{
    std::vector<RawImage*> imgs;
    for (auto& im : stack.getImages()) imgs.push_back(&im.getScience());

    std::vector<RawImage> stamps = createStamps(t, radius, imgs, false);
    RawImage summedStamp = createSummedImage(stamps);
    return summedStamp;
}

RawImage KBMOSearch::stackedScience(trajRegion& t, int radius)
{
    std::vector<RawImage*> imgs;
    for (auto& im : stack.getImages()) imgs.push_back(&im.getScience());

    std::vector<RawImage> stamps = createStamps(convertTraj(t), radius, imgs, false);
    RawImage summedStamp = createSummedImage(stamps);
    return summedStamp;
}

std::vector<RawImage> KBMOSearch::summedScience(const std::vector<trajectory>& t_array,
                                                int radius)
{
    int numResults = t_array.size();
    std::vector<RawImage> results(numResults);

    // Extract the science images.
    std::vector<RawImage*> imgs;
    for (auto& im : stack.getImages()) imgs.push_back(&im.getScience());

    // Build the result for each trajectory.
    omp_set_num_threads(30);
    #pragma omp parallel for
    for (int s = 0; s < numResults; ++s)
    {
        // Create stamps around the current trajectory.
        trajectory t = t_array[s];
        std::vector<RawImage> stamps = createStamps(t, radius, imgs, false);

        // Compute the summation of those stamps.
        results[s] = createSummedImage(stamps);
    }
    omp_set_num_threads(1);

    return(results);
}

std::vector<RawImage> KBMOSearch::psiStamps(trajectory& t, int radius)
{
    preparePsiPhi();
    std::vector<RawImage*> imgs;
    for (auto& im : psiImages) imgs.push_back(&im);
    return createStamps(t, radius, imgs, true);
}

std::vector<RawImage> KBMOSearch::phiStamps(trajectory& t, int radius)
{
    preparePsiPhi();
    std::vector<RawImage*> imgs;
    for (auto& im : phiImages) imgs.push_back(&im);
    return createStamps(t, radius, imgs, true);
}

std::vector<float> KBMOSearch::psiCurves(trajectory& t)
{
    /*Generate a psi lightcurve for further analysis
     *  INPUT-
     *    trajectory& t - The trajectory along which to find the lightcurve
     *  OUTPUT-
     *    std::vector<float> - A vector of the lightcurve values
     */
    preparePsiPhi();
    std::vector<RawImage*> imgs;
    for (auto& im : psiImages) imgs.push_back(&im);
    return createCurves(t, imgs);
}

std::vector<float> KBMOSearch::phiCurves(trajectory& t)
{
    /*Generate a phi lightcurve for further analysis
     *  INPUT-
     *    trajectory& t - The trajectory along which to find the lightcurve
     *  OUTPUT-
     *    std::vector<float> - A vector of the lightcurve values
     */
    preparePsiPhi();
    std::vector<RawImage*> imgs;
    for (auto& im : phiImages) imgs.push_back(&im);
    return createCurves(t, imgs);
}

std::vector<RawImage>& KBMOSearch::getPsiImages() {
    return psiImages;
}

std::vector<RawImage>& KBMOSearch::getPhiImages() {
    return phiImages;
}

std::vector<PooledImage>& KBMOSearch::getPsiPooled() {
    return pooledPsi;
}

std::vector<PooledImage>& KBMOSearch::getPhiPooled() {
    return pooledPhi;
}

void KBMOSearch::sortResults()
{
    __gnu_parallel::sort(results.begin(), results.end(),
            [](trajectory a, trajectory b) {
        return b.lh < a.lh;
    });
}

void KBMOSearch::filterResults(int minObservations)
{
    results.erase(
            std::remove_if(results.begin(), results.end(),
                    std::bind([](trajectory t, int cutoff) {
                        return t.obsCount<cutoff;
    }, std::placeholders::_1, minObservations)),
    results.end());
}

void KBMOSearch::filterResultsLH(float minLH)
{
    results.erase(
            std::remove_if(results.begin(), results.end(),
                    std::bind([](trajectory t, float cutoff) {
                        return t.lh<cutoff;
    }, std::placeholders::_1, minLH)),
    results.end());
}

std::vector<trajectory> KBMOSearch::getResults(int start, int count){
    if (start<0) throw std::runtime_error("start must be 0 or greater");
    return std::vector<trajectory>(results.begin()+start, results.begin()+start+count);
}

void KBMOSearch::saveResults(const std::string& path, float portion)
{
    std::ofstream file(path.c_str());
    if (file.is_open())
    {
        file << "# x y xv yv likelihood flux obs_count\n";
        int writeCount = int(portion*float(results.size()));
        for (int i=0; i<writeCount; ++i)
        {
            trajectory r = results[i];
            file << r.x << " " << r.y << " "
                 << r.xVel << " " << r.yVel << " " << r.lh
                 << " " << r.flux << " " << r.obsCount << "\n";
        }
        file.close();
    } else {
        std::cout << "Unable to open results file";
    }
}

void KBMOSearch::startTimer(const std::string& message)
{
    if (debugInfo) {
        std::cout << message << "... " << std::flush;
        tStart = std::chrono::system_clock::now();
    }
}

void KBMOSearch::endTimer()
{
    if (debugInfo) {
        tEnd = std::chrono::system_clock::now();
        tDelta = tEnd-tStart;
        std::cout << " Took " << tDelta.count()
                  << " seconds.\n" << std::flush;
    }
}

} /* namespace kbmod */<|MERGE_RESOLUTION|>--- conflicted
+++ resolved
@@ -570,13 +570,8 @@
         {
             if (goodIdx[s][i] == 1)
             {
-<<<<<<< HEAD
                 pixelPos pos = getTrajPos(t, i);
-                stamps.push_back(imgs[i]->createStamp(pos.x, pos.y, radius, false));
-=======
-                std::array<float,2> pos = getTrajPos(t, i);
                 stamps.push_back(imgs[i].getScience().createStamp(pos[0], pos[1], radius, false, true));
->>>>>>> 4090698a
             }
         }
 
@@ -610,7 +605,7 @@
         {
             if (goodIdx[s][i] == 1)
             {
-                std::array<float,2> pos = getTrajPos(t, i);
+                pixelPos pos = getTrajPos(t, i);
                 stamps.push_back(imgs[i].getScience().createStamp(pos[0], pos[1], radius, false, true));
             }
         }
@@ -631,13 +626,8 @@
     std::vector<RawImage> stamps;
     for (int i=0; i < imgs.size(); ++i)
     {
-<<<<<<< HEAD
         pixelPos pos = getTrajPos(t, i);
-        stamps.push_back(imgs[i]->createStamp(pos.x, pos.y, radius, interpolate));
-=======
-        std::array<float,2> pos = getTrajPos(t, i);
         stamps.push_back(imgs[i]->createStamp(pos[0], pos[1], radius, interpolate, false));
->>>>>>> 4090698a
     }
     return stamps;
 }
