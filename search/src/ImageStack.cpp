/*
 * ImageStack.cpp
 *
 *  Created on: Jun 22, 2017
 *      Author: kbmod-usr
 */

#include "ImageStack.h"

namespace kbmod {

ImageStack::ImageStack(const std::vector<std::string>& filenames, const std::vector<PointSpreadFunc>& psfs) {
    verbose = true;
    resetImages();
    loadImages(filenames, psfs);
    extractImageTimes();
    setTimeOrigin();
    globalMask = RawImage(getWidth(), getHeight());
    avgTemplate = RawImage(getWidth(), getHeight());
}

ImageStack::ImageStack(const std::vector<LayeredImage>& imgs) {
    verbose = true;
    images = imgs;
    extractImageTimes();
    setTimeOrigin();
    globalMask = RawImage(getWidth(), getHeight());
    avgTemplate = RawImage(getWidth(), getHeight());
}

void ImageStack::loadImages(const std::vector<std::string>& fileNames,
                            const std::vector<PointSpreadFunc>& psfs) {
    const int num_files = fileNames.size();
    if (num_files == 0) {
        std::cout << "No files provided"
                  << "\n";
    }

    if (psfs.size() != num_files) throw std::runtime_error("Mismatched PSF array in ImageStack creation.");

    // Load images from file
    for (int i = 0; i < num_files; ++i) {
        images.push_back(LayeredImage(fileNames[i], psfs[i]));
        if (verbose) std::cout << "." << std::flush;
    }
    if (verbose) std::cout << "\n";
}

void ImageStack::extractImageTimes() {
    // Load image times
    imageTimes = std::vector<float>();
    for (auto& i : images) {
        imageTimes.push_back(float(i.getTime()));
    }
}

void ImageStack::setTimeOrigin() {
    // Set beginning time to 0.0
    double initialTime = imageTimes[0];
    for (auto& t : imageTimes) t = t - initialTime;
}

std::vector<LayeredImage>& ImageStack::getImages() { return images; }

unsigned ImageStack::imgCount() const { return images.size(); }

const std::vector<float>& ImageStack::getTimes() const { return imageTimes; }

float* ImageStack::getTimesDataRef() { return imageTimes.data(); }

LayeredImage& ImageStack::getSingleImage(int index) {
    if (index < 0 || index > images.size()) throw std::runtime_error("ImageStack index out of bounds.");
    return images[index];
}

void ImageStack::setTimes(const std::vector<float>& times) {
    if (times.size() != imgCount())
        throw std::runtime_error(
                "List of times provided"
                " does not match the number of images!");
    imageTimes = times;
    setTimeOrigin();
}

void ImageStack::resetImages() { images = std::vector<LayeredImage>(); }

void ImageStack::convolvePSF() {
    for (auto& i : images) i.convolvePSF();
}

<<<<<<< HEAD
void ImageStack::saveGlobalMask(const std::string& path) { globalMask.saveToFile(path); }
=======
void ImageStack::saveGlobalMask(const std::string& path) {
    globalMask.saveToFile(path, false);
}
>>>>>>> 7283b762

void ImageStack::saveImages(const std::string& path) {
    for (auto& i : images) i.saveLayers(path);
}

const RawImage& ImageStack::getGlobalMask() const { return globalMask; }

std::vector<RawImage> ImageStack::getSciences() {
    std::vector<RawImage> imgs;
    for (auto i : images) imgs.push_back(i.getScience());
    return imgs;
}

std::vector<RawImage> ImageStack::getMasks() {
    std::vector<RawImage> imgs;
    for (auto i : images) imgs.push_back(i.getMask());
    return imgs;
}

std::vector<RawImage> ImageStack::getVariances() {
    std::vector<RawImage> imgs;
    for (auto i : images) imgs.push_back(i.getVariance());
    return imgs;
}

void ImageStack::applyMaskFlags(int flags, const std::vector<int>& exceptions) {
    for (auto& i : images) {
        i.applyMaskFlags(flags, exceptions);
    }
}

void ImageStack::applyGlobalMask(int flags, int threshold) {
    createGlobalMask(flags, threshold);
    for (auto& i : images) {
        i.applyGlobalMask(globalMask);
    }
}

void ImageStack::applyMaskThreshold(float thresh) {
    for (auto& i : images) i.applyMaskThreshold(thresh);
}

void ImageStack::growMask(int steps, bool on_gpu) {
    for (auto& i : images) i.growMask(steps, on_gpu);
}

void ImageStack::createGlobalMask(int flags, int threshold) {
    int ppi = getPPI();

    // Initialize mask to 0.0s
    float* globalM = globalMask.getDataRef();
    for (unsigned int img = 0; img < images.size(); ++img) {
        float* imgMask = images[img].getMDataRef();
        // Count the number of times a pixel has any of the flags
        for (unsigned int pixel = 0; pixel < ppi; ++pixel) {
            if ((flags & static_cast<int>(imgMask[pixel])) != 0) globalM[pixel]++;
        }
    }

    // Set all pixels below threshold to 0 and all above to 1
    float fThreshold = static_cast<float>(threshold);
    for (unsigned int p = 0; p < ppi; ++p) {
        globalM[p] = globalM[p] < fThreshold ? 0.0 : 1.0;
    }
}

void ImageStack::simpleDifference() {
    createTemplate();
    for (auto& i : images) i.subtractTemplate(avgTemplate);
}

void ImageStack::createTemplate() {
    int ppi = getPPI();
    assert(avgTemplate.getWidth() == getWidth() && avgTemplate.getHeight() == getHeight());
    float* templatePix = avgTemplate.getDataRef();
    for (auto& i : images) {
        float* imgPix = i.getSDataRef();
        for (unsigned p = 0; p < ppi; ++p) templatePix[p] += imgPix[p];
    }

    for (unsigned p = 0; p < ppi; ++p) templatePix[p] /= static_cast<float>(imgCount());
}

} /* namespace kbmod */<|MERGE_RESOLUTION|>--- conflicted
+++ resolved
@@ -88,13 +88,9 @@
     for (auto& i : images) i.convolvePSF();
 }
 
-<<<<<<< HEAD
-void ImageStack::saveGlobalMask(const std::string& path) { globalMask.saveToFile(path); }
-=======
 void ImageStack::saveGlobalMask(const std::string& path) {
     globalMask.saveToFile(path, false);
 }
->>>>>>> 7283b762
 
 void ImageStack::saveImages(const std::string& path) {
     for (auto& i : images) i.saveLayers(path);
