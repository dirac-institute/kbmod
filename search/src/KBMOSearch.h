/*
 * KBMOSearch.h
 *
 *  Created on: Jun 28, 2017
 *      Author: kbmod-usr
 */

#ifndef KBMODSEARCH_H_
#define KBMODSEARCH_H_

#include <parallel/algorithm>
#include <algorithm>
#include <functional>
#include <iostream>
#include <fstream>
//#include <stdio.h>
#include <assert.h>
#include "common.h"
#include "PointSpreadFunc.h"
#include "ImageStack.h"

namespace kbmod {

extern "C" void
deviceSearch(int trajCount, int imageCount, int minObservations, int psiPhiSize,
			 int resultsCount, trajectory * trajectoriesToSearch, trajectory *bestTrajects,
		     float *imageTimes, float *interleavedPsiPhi, int width, int height);

class KBMOSearch {
public:
	KBMOSearch(ImageStack imstack, PointSpreadFunc PSF);
	void savePsiPhi(std::string path);
	void gpu(int aSteps, int vSteps, float minAngle, float maxAngle,
			float minVelocity, float maxVelocity, int minObservations);
	void cpu(int aSteps, int vSteps, float minAngle, float maxAngle,
			float minVelocity, float maxVelocity, int minObservations);
	void filterResults(int minObservations);
	std::vector<trajectory> getResults(int start, int end);
	std::vector<RawImage> getPsiImages();
<<<<<<< HEAD
<<<<<<< HEAD
    std::vector<RawImage> getPhiImages();
=======
        std::vector<RawImage> getPhiImages();
>>>>>>> ef1abe1ebf5640bbaa5cd56f1f0ec6c442008abe
=======
        std::vector<RawImage> getPhiImages();
>>>>>>> ef1abe1e
	void saveResults(std::string path, float fraction);
	virtual ~KBMOSearch() {};

private:
	void search(bool useGpu, int aSteps, int vSteps, float minAngle,
			float maxAngle, float minVelocity, float maxVelocity, int minObservations);
	void clearPsiPhi();
	void preparePsiPhi();
	void cpuConvolve();
	void gpuConvolve();
	void saveImages(std::string path);
	void createSearchList(int angleSteps, int veloctiySteps, float minAngle,
			float maxAngle, float minVelocity, float maxVelocity);
	void createInterleavedPsiPhi();
	void cpuSearch(int minObservations);
	void gpuSearch(int minObservations);
	void sortResults();
	ImageStack stack;
	PointSpreadFunc psf;
	PointSpreadFunc psfSQ;
	std::vector<trajectory> searchList;
	std::vector<RawImage> psiImages;
	std::vector<RawImage> phiImages;
	std::vector<float> interleavedPsiPhi;
	std::vector<trajectory> results;
	bool saveResultsFlag;

};

} /* namespace kbmod */

#endif /* KBMODSEARCH_H_ */<|MERGE_RESOLUTION|>--- conflicted
+++ resolved
@@ -37,15 +37,7 @@
 	void filterResults(int minObservations);
 	std::vector<trajectory> getResults(int start, int end);
 	std::vector<RawImage> getPsiImages();
-<<<<<<< HEAD
-<<<<<<< HEAD
-    std::vector<RawImage> getPhiImages();
-=======
         std::vector<RawImage> getPhiImages();
->>>>>>> ef1abe1ebf5640bbaa5cd56f1f0ec6c442008abe
-=======
-        std::vector<RawImage> getPhiImages();
->>>>>>> ef1abe1e
 	void saveResults(std::string path, float fraction);
 	virtual ~KBMOSearch() {};
 
