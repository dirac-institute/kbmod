--- conflicted
+++ resolved
@@ -181,10 +181,6 @@
     // Parameters to do barycentric corrections.
     bool useCorr;
     std::vector<baryCorrection> baryCorrs;
-<<<<<<< HEAD
-=======
-    pixelPos getTrajPos(const trajectory& t, int i) const;
->>>>>>> f55b6e85
 };
 
 } /* namespace kbmod */
