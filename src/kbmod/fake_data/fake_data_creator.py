--- conflicted
+++ resolved
@@ -244,15 +244,11 @@
         """
         if config is None:
             config = SearchConfiguration()
-<<<<<<< HEAD
-        work = WorkUnit(im_stack=self.stack_py, config=config, wcs=self.fake_wcs)
-=======
         
         # Create the WorkUnit, but disable warnings about no WCS since this if fake data.
         with warnings.catch_warnings():
             warnings.simplefilter("ignore")
-            work = WorkUnit(im_stack=self.stack, config=config, wcs=self.fake_wcs)
->>>>>>> 823c2d4e
+            work = WorkUnit(im_stack=self.stack_py, config=config, wcs=self.fake_wcs)
         return work
     
     def save_fake_data_to_work_unit(self, filename, config=None):
