--- conflicted
+++ resolved
@@ -1,11 +1,5 @@
-<<<<<<< HEAD
-from kbmod.filters.base_filter import *
-from kbmod.result_list import *
-from kbmod.search import *
-=======
 from kbmod.filters.base_filter import RowFilter
 from kbmod.result_list import ResultRow
->>>>>>> f36e12c2
 
 
 class LHFilter(RowFilter):
