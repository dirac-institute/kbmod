"""A series of Filter subclasses for processing basic stamp information.

The filters in this file all operate over simple statistics based on the
stamp pixels.
"""

import numpy as np
import time

from kbmod.configuration import SearchConfiguration
from kbmod.results import Results
from kbmod.search import (
    HAS_GPU,
    ImageStack,
    RawImage,
    StampCreator,
    StampParameters,
    StampType,
    Logging,
)


logger = Logging.getLogger(__name__)


def extract_search_parameters_from_config(config):
    """Create an initialized StampParameters object from the configuration settings
    while doing some validity checking.

    Parameters
    ----------
    config : `SearchConfiguration`
        The configuration object.

    Returns
    -------
    params : `StampParameters`
        The StampParameters object with all fields set.

    Raises
    ------
    Raises a ``ValueError`` if parameter validation fails.
    Raises a ``KeyError`` if a required parameter is not found.
    """
    params = StampParameters()

    # Construction parameters
    params.radius = config["stamp_radius"]
    if params.radius < 0:
        raise ValueError(f"Invalid stamp radius {params.radius}")

    stamp_type = config["stamp_type"]
    if stamp_type == "cpp_median" or stamp_type == "median":
        params.stamp_type = StampType.STAMP_MEDIAN
    elif stamp_type == "cpp_mean" or stamp_type == "mean":
        params.stamp_type = StampType.STAMP_MEAN
    elif stamp_type == "cpp_sum" or stamp_type == "sum":
        params.stamp_type = StampType.STAMP_SUM
    else:
        raise ValueError(f"Unrecognized stamp type: {stamp_type}")

    # Filtering parameters (with validity checking)
    params.do_filtering = config["do_stamp_filter"]
    params.center_thresh = config["center_thresh"]

    peak_offset = config["peak_offset"]
    if len(peak_offset) != 2:
        raise ValueError(f"Expected length 2 list for peak_offset. Found {peak_offset}")
    params.peak_offset_x = peak_offset[0]
    params.peak_offset_y = peak_offset[1]

    mom_lims = config["mom_lims"]
    if len(mom_lims) != 5:
        raise ValueError(f"Expected length 5 list for mom_lims. Found {mom_lims}")
    params.m20_limit = mom_lims[0]
    params.m02_limit = mom_lims[1]
    params.m11_limit = mom_lims[2]
    params.m10_limit = mom_lims[3]
    params.m01_limit = mom_lims[4]

    return params


<<<<<<< HEAD
def get_coadds_and_filter_results(result_data, im_stack, stamp_params, chunk_size=1000000, debug=False):
=======
# TODO remove once we full replace ResultList with Results
def get_coadds_and_filter(result_list, im_stack, stamp_params, chunk_size=1000000):
    """Create the co-added postage stamps and filter them based on their statistical
     properties. Results with stamps that are similar to a Gaussian are kept.

    Parameters
    ----------
    result_list : `ResultList`
        The current set of results. Modified directly.
    im_stack : `ImageStack`
        The images from which to build the co-added stamps.
    stamp_params : `StampParameters` or `SearchConfiguration`
        The filtering parameters for the stamps.
    chunk_size : `int`
        How many stamps to load and filter at a time. Used to control memory.
    """
    if type(stamp_params) is SearchConfiguration:
        stamp_params = extract_search_parameters_from_config(stamp_params)

    if result_list.num_results() <= 0:
        logger.debug("Stamp Filtering : skipping, othing to filter.")
    else:
        logger.debug(f"Stamp filtering {result_list.num_results()} results.")
        logger.debug(f"Using filtering params: {stamp_params}")
        logger.debug(f"Using chunksize = {chunk_size}")

    # Run the stamp creation and filtering in batches of chunk_size.
    start_time = time.time()
    start_idx = 0
    all_valid_inds = []
    while start_idx < result_list.num_results():
        end_idx = min([start_idx + chunk_size, result_list.num_results()])

        # Create a subslice of the results and the Boolean indices.
        # Note that the sum stamp type does not filter out lc_index.
        inds_to_use = [i for i in range(start_idx, end_idx)]
        trj_slice = [result_list.results[i].trajectory for i in inds_to_use]
        if stamp_params.stamp_type != StampType.STAMP_SUM:
            bool_slice = [result_list.results[i].valid_indices_as_booleans() for i in inds_to_use]
        else:
            # For the sum stamp, use all the indices for each trajectory.
            all_true = [True] * im_stack.img_count()
            bool_slice = [all_true for _ in inds_to_use]

        # Create and filter the results, using the GPU if there is one and enough
        # trajectories to make it worthwhile.
        stamps_slice = StampCreator.get_coadded_stamps(
            im_stack,
            trj_slice,
            bool_slice,
            stamp_params,
            HAS_GPU and len(trj_slice) > 100,
        )
        # TODO: a way to avoid a copy here would be to do
        # np.array([s.image for s in stamps], dtype=np.single, copy=False)
        # but that could cause a problem with reference counting at the m
        # moment. The real fix is to make the stamps return Image not
        # RawImage and avoid reference to an private attribute and risking
        # collecting RawImage but leaving a dangling ref to the attribute.
        # That's a fix for another time so I'm leaving it as a copy here
        for ind, stamp in enumerate(stamps_slice):
            if stamp.width > 1:
                result_list.results[ind + start_idx].stamp = np.array(stamp.image)
                all_valid_inds.append(ind + start_idx)

        # Move to the next chunk.
        start_idx += chunk_size

    # Do the actual filtering of results
    result_list.filter_results(all_valid_inds)

    logger.debug(f"Keeping {result_list.num_results()} results")
    logger.debug("{:.2f}s elapsed".format(time.time() - start_time))


def get_coadds_and_filter_results(result_data, im_stack, stamp_params, chunk_size=1000000):
>>>>>>> 823e834b
    """Create the co-added postage stamps and filter them based on their statistical
     properties. Results with stamps that are similar to a Gaussian are kept.

    Parameters
    ----------
    result_data : `Results`
        The current set of results. Modified directly.
    im_stack : `ImageStack`
        The images from which to build the co-added stamps.
    stamp_params : `StampParameters` or `SearchConfiguration`
        The filtering parameters for the stamps.
    chunk_size : `int`
        How many stamps to load and filter at a time. Used to control memory.
    """
    num_results = len(result_data)

    if type(stamp_params) is SearchConfiguration:
        stamp_params = extract_search_parameters_from_config(stamp_params)

    if num_results <= 0:
        logger.debug("Stamp Filtering : skipping, othing to filter.")
    else:
        logger.debug(f"Stamp filtering {num_results} results.")
        logger.debug(f"Using filtering params: {stamp_params}")
        logger.debug(f"Using chunksize = {chunk_size}")

    trj_list = result_data.make_trajectory_list()
    keep_row = [False] * num_results
    stamps_to_keep = []

    # Run the stamp creation and filtering in batches of chunk_size.
    start_time = time.time()
    start_idx = 0
    while start_idx < num_results:
        end_idx = min([start_idx + chunk_size, num_results])
        slice_size = end_idx - start_idx

        # Create a subslice of the results and the Boolean indices.
        # Note that the sum stamp type does not filter out lc_index.
        trj_slice = trj_list[start_idx:end_idx]
        if stamp_params.stamp_type != StampType.STAMP_SUM and "obs_valid" in result_data.colnames:
            bool_slice = result_data["obs_valid"][start_idx:end_idx]
        else:
            # Use all the indices for each trajectory.
            bool_slice = [[True] * im_stack.img_count() for _ in range(slice_size)]

        # Create and filter the results, using the GPU if there is one and enough
        # trajectories to make it worthwhile.
        stamps_slice = StampCreator.get_coadded_stamps(
            im_stack,
            trj_slice,
            bool_slice,
            stamp_params,
            HAS_GPU and len(trj_slice) > 100,
        )
        # TODO: a way to avoid a copy here would be to do
        # np.array([s.image for s in stamps], dtype=np.single, copy=False)
        # but that could cause a problem with reference counting at the m
        # moment. The real fix is to make the stamps return Image not
        # RawImage and avoid reference to an private attribute and risking
        # collecting RawImage but leaving a dangling ref to the attribute.
        # That's a fix for another time so I'm leaving it as a copy here
        for ind, stamp in enumerate(stamps_slice):
            if stamp.width > 1:
                stamps_to_keep.append(np.array(stamp.image))
                keep_row[start_idx + ind] = True

        # Move to the next chunk.
        start_idx += chunk_size

    # Do the actual filtering of results
    result_data.filter_rows(keep_row, label="stamp_filter")

    # Append the coadded stamps to the results. We do this after the filtering
    # so we are not adding a jagged array.
    result_data.table["stamp"] = np.array(stamps_to_keep)

    logger.debug(f"Keeping {len(result_data)} results")
    logger.debug("{:.2f}s elapsed".format(time.time() - start_time))


def append_all_stamps(result_data, im_stack, stamp_radius):
    """Get the stamps for the final results from a kbmod search. These are appended
    onto the corresponding entries in a ResultList.

    Parameters
    ----------
    result_data : `Result` or `ResultList`
        The current set of results. Modified directly.
    im_stack : `ImageStack`
        The stack of images.
    stamp_radius : `int`
        The radius of the stamps to create.
    """
    if type(result_data) is Results:
        all_stamps = []
        for trj in result_data.make_trajectory_list():
            stamps = StampCreator.get_stamps(im_stack, trj, stamp_radius)
            all_stamps.append(np.array([stamp.image for stamp in stamps]))
        result_data.table["all_stamps"] = np.array(all_stamps)
    else:
        # TODO: Remove once we fully replace ResultList with Results
        for row in result_data.results:
            stamps = StampCreator.get_stamps(im_stack, row.trajectory, stamp_radius)
            row.all_stamps = np.array([stamp.image for stamp in stamps])<|MERGE_RESOLUTION|>--- conflicted
+++ resolved
@@ -81,86 +81,7 @@
     return params
 
 
-<<<<<<< HEAD
-def get_coadds_and_filter_results(result_data, im_stack, stamp_params, chunk_size=1000000, debug=False):
-=======
-# TODO remove once we full replace ResultList with Results
-def get_coadds_and_filter(result_list, im_stack, stamp_params, chunk_size=1000000):
-    """Create the co-added postage stamps and filter them based on their statistical
-     properties. Results with stamps that are similar to a Gaussian are kept.
-
-    Parameters
-    ----------
-    result_list : `ResultList`
-        The current set of results. Modified directly.
-    im_stack : `ImageStack`
-        The images from which to build the co-added stamps.
-    stamp_params : `StampParameters` or `SearchConfiguration`
-        The filtering parameters for the stamps.
-    chunk_size : `int`
-        How many stamps to load and filter at a time. Used to control memory.
-    """
-    if type(stamp_params) is SearchConfiguration:
-        stamp_params = extract_search_parameters_from_config(stamp_params)
-
-    if result_list.num_results() <= 0:
-        logger.debug("Stamp Filtering : skipping, othing to filter.")
-    else:
-        logger.debug(f"Stamp filtering {result_list.num_results()} results.")
-        logger.debug(f"Using filtering params: {stamp_params}")
-        logger.debug(f"Using chunksize = {chunk_size}")
-
-    # Run the stamp creation and filtering in batches of chunk_size.
-    start_time = time.time()
-    start_idx = 0
-    all_valid_inds = []
-    while start_idx < result_list.num_results():
-        end_idx = min([start_idx + chunk_size, result_list.num_results()])
-
-        # Create a subslice of the results and the Boolean indices.
-        # Note that the sum stamp type does not filter out lc_index.
-        inds_to_use = [i for i in range(start_idx, end_idx)]
-        trj_slice = [result_list.results[i].trajectory for i in inds_to_use]
-        if stamp_params.stamp_type != StampType.STAMP_SUM:
-            bool_slice = [result_list.results[i].valid_indices_as_booleans() for i in inds_to_use]
-        else:
-            # For the sum stamp, use all the indices for each trajectory.
-            all_true = [True] * im_stack.img_count()
-            bool_slice = [all_true for _ in inds_to_use]
-
-        # Create and filter the results, using the GPU if there is one and enough
-        # trajectories to make it worthwhile.
-        stamps_slice = StampCreator.get_coadded_stamps(
-            im_stack,
-            trj_slice,
-            bool_slice,
-            stamp_params,
-            HAS_GPU and len(trj_slice) > 100,
-        )
-        # TODO: a way to avoid a copy here would be to do
-        # np.array([s.image for s in stamps], dtype=np.single, copy=False)
-        # but that could cause a problem with reference counting at the m
-        # moment. The real fix is to make the stamps return Image not
-        # RawImage and avoid reference to an private attribute and risking
-        # collecting RawImage but leaving a dangling ref to the attribute.
-        # That's a fix for another time so I'm leaving it as a copy here
-        for ind, stamp in enumerate(stamps_slice):
-            if stamp.width > 1:
-                result_list.results[ind + start_idx].stamp = np.array(stamp.image)
-                all_valid_inds.append(ind + start_idx)
-
-        # Move to the next chunk.
-        start_idx += chunk_size
-
-    # Do the actual filtering of results
-    result_list.filter_results(all_valid_inds)
-
-    logger.debug(f"Keeping {result_list.num_results()} results")
-    logger.debug("{:.2f}s elapsed".format(time.time() - start_time))
-
-
 def get_coadds_and_filter_results(result_data, im_stack, stamp_params, chunk_size=1000000):
->>>>>>> 823e834b
     """Create the co-added postage stamps and filter them based on their statistical
      properties. Results with stamps that are similar to a Gaussian are kept.
 
