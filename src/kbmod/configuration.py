import math

from astropy.io import fits
from astropy.table import Table
from numpy import result_type
from pathlib import Path
<<<<<<< HEAD
import pickle
=======
import yaml
>>>>>>> 89555b79
from yaml import dump, safe_load


class SearchConfiguration:
    """This class stores a collection of configuration parameter settings."""

    def __init__(self):
        self._required_params = set()

        default_mask_bits_dict = {
            "BAD": 0,
            "CLIPPED": 9,
            "CR": 3,
            "CROSSTALK": 10,
            "DETECTED": 5,
            "DETECTED_NEGATIVE": 6,
            "EDGE": 4,
            "INEXACT_PSF": 11,
            "INTRP": 2,
            "NOT_DEBLENDED": 12,
            "NO_DATA": 8,
            "REJECTED": 13,
            "SAT": 1,
            "SENSOR_EDGE": 14,
            "SUSPECT": 7,
            "UNMASKEDNAN": 15,
        }
        default_flag_keys = ["BAD", "EDGE", "NO_DATA", "SUSPECT", "UNMASKEDNAN"]
        default_repeated_flag_keys = []

        self._params = {
            "ang_arr": [math.pi / 15, math.pi / 15, 128],
            "average_angle": None,
            "center_thresh": 0.00,
            "chunk_size": 500000,
            "clip_negative": False,
            "cluster_function": "DBSCAN",
            "cluster_type": "all",
            "debug": False,
            "do_clustering": True,
            "do_mask": True,
            "do_stamp_filter": True,
            "eps": 0.03,
            "encode_psi_bytes": -1,
            "encode_phi_bytes": -1,
            "flag_keys": default_flag_keys,
            "gpu_filter": False,
            "im_filepath": None,
            "known_obj_obs": 3,
            "known_obj_thresh": None,
            "known_obj_jpl": False,
            "lh_level": 10.0,
            "mask_bits_dict": default_mask_bits_dict,
            "mask_bit_vector": None,
            "mask_grow": 10,
            "mask_num_images": 2,
            "mask_threshold": None,
            "max_lh": 1000.0,
            "mjd_lims": None,
            "mom_lims": [35.5, 35.5, 2.0, 0.3, 0.3],
            "num_cores": 1,
            "num_obs": 10,
            "output_suffix": "search",
            "peak_offset": [2.0, 2.0],
            "psf_val": 1.4,
            "psf_file": None,
            "repeated_flag_keys": default_repeated_flag_keys,
            "res_filepath": None,
            "sigmaG_lims": [25, 75],
            "stamp_radius": 10,
            "stamp_type": "sum",
            "time_file": None,
            "v_arr": [92.0, 526.0, 256],
            "x_pixel_bounds": None,
            "x_pixel_buffer": None,
            "y_pixel_bounds": None,
            "y_pixel_buffer": None,
        }

    def __getitem__(self, key):
        """Gets the value of a specific parameter.

        Parameters
        ----------
        key : `str`
            The parameter name.

        Raises
        ------
        Raises a KeyError if the parameter is not included.
        """
        return self._params[key]

    def set(self, param, value, strict=True):
        """Sets the value of a specific parameter.

        Parameters
        ----------
        param : `str`
            The parameter name.
        value : any
            The parameter's value.
        strict : `bool`
            Raise an exception on unknown parameters.

        Raises
        ------
        Raises a ``KeyError`` if the parameter is not part on the list of known parameters
        and ``strict`` is False.
        """
        if param not in self._params:
            if strict:
                raise KeyError(f"Invalid parameter: {param}")
            else:
                print(f"Ignoring invalid parameter: {param}")
        else:
            self._params[param] = value

    def validate(self):
        """Check that the configuration has the necessary parameters.

        Raises
        ------
        Raises a ``ValueError`` if a parameter is missing.
        """
        for p in self._required_params:
            if self._params.get(p, None) is None:
                raise ValueError(f"Required configuration parameter {p} missing.")

    @classmethod
    def from_dict(cls, d, strict=True):
        """Sets multiple values from a dictionary.

        Parameters
        ----------
        d : `dict`
            A dictionary mapping parameter name to valie.
        strict : `bool`
            Raise an exception on unknown parameters.

        Raises
        ------
        Raises a ``KeyError`` if the parameter is not part on the list of known parameters
        and ``strict`` is False.
        """
        config = SearchConfiguration()
        for key, value in d.items():
            config.set(key, value, strict)
        return config

<<<<<<< HEAD
    def set_from_table(self, t, strict=True):
=======
    @classmethod
    def from_table(cls, t, strict=True):
>>>>>>> 89555b79
        """Sets multiple values from an astropy Table with a single row and
        one column for each parameter.

        Parameters
        ----------
        t : `~astropy.table.Table`
            Astropy Table containing the required configuration parameters.
        strict : `bool`
            Raise an exception on unknown parameters.
<<<<<<< HEAD

        Raises
        ------
        Raises a ``KeyError`` if the parameter is not part on the list of known parameters
        and ``strict`` is False.

        Raises a ``ValueError`` if the table is the wrong shape.
        """
        if len(t) > 1:
            raise ValueError(f"More than one row in the configuration table ({len(t)}).")
        for key in t.colnames:
            # We use a special indicator for serializing certain types (including
            # None and dict) to FITS.
            if key.startswith("__PICKLED_"):
                val = pickle.loads(t[key].value[0])
                key = key[10:]
            else:
                val = t[key][0]

            self.set(key, val, strict)

    def to_table(self, make_fits_safe=False):
        """Create an astropy table with all the configuration parameters.

        Parameter
        ---------
        make_fits_safe : `bool`
            Override Nones and dictionaries so we can write to FITS.

        Returns
        -------
        t: `~astropy.table.Table`
            The configuration table.
        """
        t = Table()
        for col in self._params.keys():
            val = self._params[col]
            t[col] = [val]

            # If Table does not understand the type, pickle it.
            if make_fits_safe and t[col].dtype == "O":
                t.remove_column(col)
                t["__PICKLED_" + col] = pickle.dumps(val)

        return t

    def validate(self):
        """Check that the configuration has the necessary parameters.
=======
>>>>>>> 89555b79

        Raises
        ------
        Raises a ``KeyError`` if the parameter is not part on the list of known parameters
        and ``strict`` is False.

        Raises a ``ValueError`` if the table is the wrong shape.
        """
        if len(t) > 1:
            raise ValueError(f"More than one row in the configuration table ({len(t)}).")

<<<<<<< HEAD
    def load_from_yaml_file(self, filename, strict=True):
=======
        # guaranteed to only have 1 element due to check above
        params = {col.name: safe_load(col.value[0]) for col in t.values()}
        return SearchConfiguration.from_dict(params)

    @classmethod
    def from_yaml(cls, config, strict=True):
>>>>>>> 89555b79
        """Load a configuration from a YAML file.

        Parameters
        ----------
<<<<<<< HEAD
        filename : `str`
            The filename, including path, of the configuration file.
=======
        config : `str` or `_io.TextIOWrapper`
            The serialized YAML data.
        strict : `bool`
            Raise an exception on unknown parameters.

        Raises
        ------
        Raises a ``KeyError`` if the parameter is not part on the list of known parameters
        and ``strict`` is False.
        """
        yaml_params = safe_load(config)
        return SearchConfiguration.from_dict(yaml_params, strict)

    @classmethod
    def from_hdu(cls, hdu, strict=True):
        """Load a configuration from a FITS extension file.

        Parameters
        ----------
        hdu : `astropy.io.fits.BinTableHDU`
            The HDU from which to parse the configuration information.
>>>>>>> 89555b79
        strict : `bool`
            Raise an exception on unknown parameters.

        Raises
        ------
        Raises a ``KeyError`` if the parameter is not part on the list of known parameters
        and ``strict`` is False.
        """
        t = Table(hdu.data)
        return SearchConfiguration.from_table(t)

<<<<<<< HEAD
        # Read the user-specified parameters from the file.
        file_params = {}
        with open(filename, "r") as config:
            file_params = safe_load(config)
=======
    @classmethod
    def from_file(cls, filename, strict=True):
        with open(filename) as ff:
            return SearchConfiguration.from_yaml(ff.read(), strict)
>>>>>>> 89555b79

    def to_hdu(self):
        """Create a fits HDU with all the configuration parameters.

        Returns
        -------
        hdu : `astropy.io.fits.BinTableHDU`
            The HDU with the configuration information.
        """
        serialized_dict = {key: dump(val, default_flow_style=True) for key, val in self._params.items()}
        t = Table(
            rows=[
                serialized_dict,
            ]
        )
        return fits.table_to_hdu(t)

    def to_yaml(self):
        """Save a configuration file with the parameters.

        Returns
        -------
        result : `str`
            The serialized YAML string.
        """
        return dump(self._params)

<<<<<<< HEAD
    def load_from_fits_file(self, filename, layer=0, strict=True):
        """Load a configuration from a FITS extension file.

        Parameters
        ----------
        filename : `str`
            The filename, including path, of the configuration file.
        layer : `int`
            The extension number to use.
        strict : `bool`
            Raise an exception on unknown parameters.

        Raises
        ------
        Raises a ``ValueError`` if the configuration file is not found.
        Raises a ``KeyError`` if the parameter is not part on the list of known parameters
        and ``strict`` is False.
        """
        if not Path(filename).is_file():
            raise ValueError(f"Configuration file {filename} not found.")

        # Read the user-specified parameters from the file.
        t = Table.read(filename, hdu=layer)
        self.set_from_table(t)

        if strict:
            self.validate()

    def save_to_yaml_file(self, filename, overwrite=False):
=======
    def to_file(self, filename, overwrite=False):
>>>>>>> 89555b79
        """Save a configuration file with the parameters.

        Parameters
        ----------
        filename : str
            The filename, including path, of the configuration file.
        overwrite : bool
            Indicates whether to overwrite an existing file.
        """
        if Path(filename).is_file() and not overwrite:
            print(f"Warning: Configuration file {filename} already exists.")
            return

        with open(filename, "w") as file:
<<<<<<< HEAD
            file.write(dump(self._params))

    def append_to_fits(self, filename):
        """Append the configuration table as a new extension on a FITS file
        (creating a new file if needed).

        Parameters
        ----------
        filename : str
            The filename, including path, of the configuration file.
        """
        t = self.to_table(make_fits_safe=True)
        t.write(filename, append=True)
=======
            file.write(self.to_yaml())
>>>>>>> 89555b79
<|MERGE_RESOLUTION|>--- conflicted
+++ resolved
@@ -4,11 +4,7 @@
 from astropy.table import Table
 from numpy import result_type
 from pathlib import Path
-<<<<<<< HEAD
-import pickle
-=======
 import yaml
->>>>>>> 89555b79
 from yaml import dump, safe_load
 
 
@@ -159,12 +155,8 @@
             config.set(key, value, strict)
         return config
 
-<<<<<<< HEAD
-    def set_from_table(self, t, strict=True):
-=======
     @classmethod
     def from_table(cls, t, strict=True):
->>>>>>> 89555b79
         """Sets multiple values from an astropy Table with a single row and
         one column for each parameter.
 
@@ -174,7 +166,6 @@
             Astropy Table containing the required configuration parameters.
         strict : `bool`
             Raise an exception on unknown parameters.
-<<<<<<< HEAD
 
         Raises
         ------
@@ -185,75 +176,17 @@
         """
         if len(t) > 1:
             raise ValueError(f"More than one row in the configuration table ({len(t)}).")
-        for key in t.colnames:
-            # We use a special indicator for serializing certain types (including
-            # None and dict) to FITS.
-            if key.startswith("__PICKLED_"):
-                val = pickle.loads(t[key].value[0])
-                key = key[10:]
-            else:
-                val = t[key][0]
-
-            self.set(key, val, strict)
-
-    def to_table(self, make_fits_safe=False):
-        """Create an astropy table with all the configuration parameters.
-
-        Parameter
-        ---------
-        make_fits_safe : `bool`
-            Override Nones and dictionaries so we can write to FITS.
-
-        Returns
-        -------
-        t: `~astropy.table.Table`
-            The configuration table.
-        """
-        t = Table()
-        for col in self._params.keys():
-            val = self._params[col]
-            t[col] = [val]
-
-            # If Table does not understand the type, pickle it.
-            if make_fits_safe and t[col].dtype == "O":
-                t.remove_column(col)
-                t["__PICKLED_" + col] = pickle.dumps(val)
-
-        return t
-
-    def validate(self):
-        """Check that the configuration has the necessary parameters.
-=======
->>>>>>> 89555b79
-
-        Raises
-        ------
-        Raises a ``KeyError`` if the parameter is not part on the list of known parameters
-        and ``strict`` is False.
-
-        Raises a ``ValueError`` if the table is the wrong shape.
-        """
-        if len(t) > 1:
-            raise ValueError(f"More than one row in the configuration table ({len(t)}).")
-
-<<<<<<< HEAD
-    def load_from_yaml_file(self, filename, strict=True):
-=======
+
         # guaranteed to only have 1 element due to check above
         params = {col.name: safe_load(col.value[0]) for col in t.values()}
         return SearchConfiguration.from_dict(params)
 
     @classmethod
     def from_yaml(cls, config, strict=True):
->>>>>>> 89555b79
         """Load a configuration from a YAML file.
 
         Parameters
         ----------
-<<<<<<< HEAD
-        filename : `str`
-            The filename, including path, of the configuration file.
-=======
         config : `str` or `_io.TextIOWrapper`
             The serialized YAML data.
         strict : `bool`
@@ -275,7 +208,6 @@
         ----------
         hdu : `astropy.io.fits.BinTableHDU`
             The HDU from which to parse the configuration information.
->>>>>>> 89555b79
         strict : `bool`
             Raise an exception on unknown parameters.
 
@@ -287,17 +219,10 @@
         t = Table(hdu.data)
         return SearchConfiguration.from_table(t)
 
-<<<<<<< HEAD
-        # Read the user-specified parameters from the file.
-        file_params = {}
-        with open(filename, "r") as config:
-            file_params = safe_load(config)
-=======
     @classmethod
     def from_file(cls, filename, strict=True):
         with open(filename) as ff:
             return SearchConfiguration.from_yaml(ff.read(), strict)
->>>>>>> 89555b79
 
     def to_hdu(self):
         """Create a fits HDU with all the configuration parameters.
@@ -325,39 +250,7 @@
         """
         return dump(self._params)
 
-<<<<<<< HEAD
-    def load_from_fits_file(self, filename, layer=0, strict=True):
-        """Load a configuration from a FITS extension file.
-
-        Parameters
-        ----------
-        filename : `str`
-            The filename, including path, of the configuration file.
-        layer : `int`
-            The extension number to use.
-        strict : `bool`
-            Raise an exception on unknown parameters.
-
-        Raises
-        ------
-        Raises a ``ValueError`` if the configuration file is not found.
-        Raises a ``KeyError`` if the parameter is not part on the list of known parameters
-        and ``strict`` is False.
-        """
-        if not Path(filename).is_file():
-            raise ValueError(f"Configuration file {filename} not found.")
-
-        # Read the user-specified parameters from the file.
-        t = Table.read(filename, hdu=layer)
-        self.set_from_table(t)
-
-        if strict:
-            self.validate()
-
-    def save_to_yaml_file(self, filename, overwrite=False):
-=======
     def to_file(self, filename, overwrite=False):
->>>>>>> 89555b79
         """Save a configuration file with the parameters.
 
         Parameters
@@ -372,20 +265,4 @@
             return
 
         with open(filename, "w") as file:
-<<<<<<< HEAD
-            file.write(dump(self._params))
-
-    def append_to_fits(self, filename):
-        """Append the configuration table as a new extension on a FITS file
-        (creating a new file if needed).
-
-        Parameters
-        ----------
-        filename : str
-            The filename, including path, of the configuration file.
-        """
-        t = self.to_table(make_fits_safe=True)
-        t.write(filename, append=True)
-=======
-            file.write(self.to_yaml())
->>>>>>> 89555b79
+            file.write(self.to_yaml())