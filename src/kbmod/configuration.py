import copy
import math

from astropy.io import fits
from astropy.table import Table
from pathlib import Path
from yaml import dump, safe_load
from kbmod.search import Logging


logger = Logging.getLogger(__name__)


class _ParamInfo:
    """Class to store information about a configuration parameter.

    Parameters
    ----------
    name : `str`
        The parameter name.
    default_value : any, optional
        The default value for the parameter. If not provided, defaults to None.
    description : `str`, optional
        A description of the parameter. If not provided, defaults to an empty string.
    section : `str`, optional
        The section the parameter belongs to. If not provided, defaults to "other".
    validate_func : `callable`, optional
        A function to validate the parameter's value. If not provided, defaults to None.
    required : `bool`, optional
        Whether the parameter is required. If not provided, defaults to False.
    """

    def __init__(
        self,
        name,
        default_value,
        description="",
        section="other",
        validate_func=None,
        required=False,
    ):
        self.name = name
        self.default_value = default_value
        self.description = description
        self.section = section
        self.validate_func = validate_func
        self.required = required

    def __str__(self):
        return f"Parameter {self.name}: {self.description} (Default: {self.default_value})"

    def validate(self, value):
        """Validate the parameter's value using the provided validation function.

        Parameters
        ----------
        value : any
            The value to validate.

        Returns
        -------
        `bool`
            True if the value is valid, False otherwise.
        """
        if self.required and value is None:
            return False
        if self.validate_func is not None:
            return self.validate_func(value)
        return True


# List of all the supported configuration parameters (in alphabetical order).
_SUPPORTED_PARAMS = [
    _ParamInfo(
        name="clip_negative",
        default_value=False,
        description="If True remove all negative values prior to sigmaG computing the percentiles.",
        section="filtering",
        validate_func=lambda x: isinstance(x, bool),
    ),
    _ParamInfo(
        name="cluster_eps",
        default_value=20.0,
        description="The epsilon parameter for clustering (in pixels).",
        section="clustering",
        validate_func=lambda x: isinstance(x, (int, float)) and x >= 0,
    ),
    _ParamInfo(
        name="cluster_type",
        default_value="all",
        description="The type of clustering algorithm to use (if do_clustering = True).",
        section="clustering",
        validate_func=lambda x: isinstance(x, str),
    ),
    _ParamInfo(
        name="cluster_v_scale",
        default_value=1.0,
        description="The weight of differences in velocity relative to differences in distances during clustering.",
        section="clustering",
        validate_func=lambda x: isinstance(x, (int, float)) and x >= 0,
    ),
    _ParamInfo(
        name="cnn_filter",
        default_value=False,
        description="If True, applies a CNN filter to the stamps.",
        section="filtering",
        validate_func=lambda x: isinstance(x, bool),
    ),
    _ParamInfo(
        name="cnn_model",
        default_value=None,
        description="The path to the CNN model file to use for filtering.",
        section="filtering",
        validate_func=lambda x: isinstance(x, str) or x is None,
    ),
    _ParamInfo(
        name="cnn_coadd_type",
        default_value="mean",
        description="The type of coadd to use for CNN filtering ('mean', 'median', or 'sum').",
        section="filtering",
        validate_func=lambda x: x in ["mean", "median", "sum"],
    ),
    _ParamInfo(
        name="cnn_stamp_radius",
        default_value=49,
        description="The radius (in pixels) of the stamp to use for CNN filtering if cnn_filter is True.",
        section="filtering",
        validate_func=lambda x: isinstance(x, int) and x > 0,
    ),
    _ParamInfo(
        name="cnn_model_type",
        default_value="resnet18",
        description="The type of CNN model to use ('resnet18', 'resnet34', etc.) if cnn_filter is True.",
        section="filtering",
        validate_func=lambda x: isinstance(x, str),
    ),
    _ParamInfo(
        name="coadds",
        default_value=[],
        description="The list of coadd images to compute ('mean', 'median', 'sum', 'weighted').",
        section="stamps",
        validate_func=lambda x: isinstance(x, list)
        and all(i in ["mean", "median", "sum", "weighted"] for i in x),
    ),
    _ParamInfo(
        name="compute_ra_dec",
        default_value=True,
        description="If True, compute RA and Dec for each result.",
        section="output",
        validate_func=lambda x: isinstance(x, bool),
    ),
    _ParamInfo(
        name="cpu_only",
        default_value=False,
        description="If True, only use the CPU for processing, even if a GPU is available.",
        section="other",
        validate_func=lambda x: isinstance(x, bool),
    ),
    _ParamInfo(
        name="debug",
        default_value=False,
        description="Run with debug logging enabled.",
        section="other",
        validate_func=lambda x: isinstance(x, bool),
    ),
    _ParamInfo(
        name="do_clustering",
        default_value=True,
        description="If true, perform clustering on the results.",
        section="clustering",
        validate_func=lambda x: isinstance(x, bool),
    ),
    _ParamInfo(
        name="drop_columns",
        default_value=[],
        description="List of result table columns to drop.",
        section="output",
        validate_func=lambda x: isinstance(x, list) and all(isinstance(i, str) for i in x),
    ),
    _ParamInfo(
        name="encode_num_bytes",
        default_value=-1,
        description="Number of bytes to use for encoding pixel values on GPU. -1 means no encoding.",
        section="core",
        validate_func=lambda x: x in set([-1, 1, 2, 4]),
    ),
    _ParamInfo(
        name="generator_config",
        default_value={
            "name": "EclipticCenteredSearch",
            "velocities": [92.0, 526.0, 257],
            "angles": [-math.pi / 15, math.pi / 15, 129],
            "angle_units": "radian",
            "velocity_units": "pix / d",
            "given_ecliptic": None,
        },
        description="Configuration dictionary for the trajectory generator.",
        section="core",
        validate_func=lambda x: isinstance(x, dict) and "name" in x,
    ),
    _ParamInfo(
        name="generate_psi_phi",
        default_value=True,
        description="If True, computes the psi and phi curves and saves them with the results.",
        section="filtering",
        validate_func=lambda x: isinstance(x, bool),
    ),
    _ParamInfo(
        name="gpu_filter",
        default_value=False,
        description="If True, performs initial sigmaG filtering on GPU.",
        section="filtering",
        validate_func=lambda x: isinstance(x, bool),
    ),
    _ParamInfo(
        name="lh_level",
        default_value=10.0,
        description="The log-likelihood level above which results are kept.",
        section="filtering",
        validate_func=lambda x: isinstance(x, (int, float)),
    ),
    _ParamInfo(
        name="max_masked_pixels",
        default_value=0.5,
        description="The maximum fraction of masked pixels allowed before an input image is dropped.",
        section="core",
        validate_func=lambda x: isinstance(x, (int, float)) and 0.0 <= x <= 1.0,
    ),
    _ParamInfo(
        name="max_results",
        default_value=100_000,
        description="The maximum number of results to save after all filtering.",
        section="filtering",
        validate_func=lambda x: isinstance(x, int),
    ),
    _ParamInfo(
        name="near_dup_thresh",
        default_value=10,
        description="The threshold for considering two observations as near duplicates (in pixels).",
        section="filtering",
        validate_func=lambda x: isinstance(x, int),
    ),
    _ParamInfo(
        name="nightly_coadds",
        default_value=False,
        description="If True, generate an additional coadd for each calendar date.",
        section="stamps",
        validate_func=lambda x: isinstance(x, bool),
    ),
    _ParamInfo(
        name="num_obs",
        default_value=10,
        description="The minimum number of valid observations for the trajectory to be accepted.",
        section="filtering",
        validate_func=lambda x: isinstance(x, int),
    ),
    _ParamInfo(
        name="peak_offset_max",
        default_value=None,
        description="Maximum allowed offset (in pixels) between predicted and detected peak positions.",
        section="filtering",
        validate_func=lambda x: isinstance(x, (int, float)) or x is None,
    ),
    _ParamInfo(
        name="pred_line_cluster",
        default_value=False,
        description="If True, applies line clustering to the predicted lines.",
        section="filtering",
        validate_func=lambda x: isinstance(x, bool),
    ),
    _ParamInfo(
        name="pred_line_params",
        default_value=[4.0, 2, 60],
        description="Parameters for the line prediction model.",
        section="filtering",
        validate_func=lambda x: isinstance(x, list) and len(x) == 3,
    ),
    _ParamInfo(
        name="psf_val",
        default_value=1.4,
        description="The default standard deviation of the Gaussian PSF in pixels (if not provided in the data).",
        section="core",
        validate_func=lambda x: isinstance(x, (int, float)) and x > 0.0,
    ),
    _ParamInfo(
        name="result_filename",
        default_value=None,
        description="The filename to which results will be saved.",
        section="core",
        validate_func=lambda x: isinstance(x, str) or x is None,
    ),
    _ParamInfo(
        name="results_per_pixel",
        default_value=8,
        description="The maximum number of results to return from the GPU per pixel.",
        section="filtering",
        validate_func=lambda x: isinstance(x, int) and x > 0,
    ),
    _ParamInfo(
        name="save_all_stamps",
        default_value=False,
        description="If True, save all stamps to the results.",
        section="output",
        validate_func=lambda x: isinstance(x, bool),
    ),
    _ParamInfo(
        name="save_config",
        default_value=True,
        description="If True, save the configuration used for processing.",
        section="output",
        validate_func=lambda x: isinstance(x, bool),
    ),
    _ParamInfo(
        name="separate_col_files",
        default_value=["all_stamps"],
        description="List of columns to save in separate files.",
        section="output",
        validate_func=lambda x: isinstance(x, list) and all(isinstance(i, str) for i in x),
    ),
    _ParamInfo(
        name="sigmaG_filter",
        default_value=True,
        description="If True, apply sigmaG filtering.",
        section="filtering",
        validate_func=lambda x: isinstance(x, bool),
    ),
    _ParamInfo(
        name="sigmaG_lims",
        default_value=[25, 75],
        description="The lower and upper limits for sigmaG filtering.",
        section="filtering",
        validate_func=lambda x: len(x) == 2 and x[0] < x[1] and all(isinstance(i, (int, float)) for i in x),
    ),
    _ParamInfo(
        name="stamp_radius",
        default_value=10,
        description="The radius (in pixels) of the stamp to extract.",
        section="stamps",
        validate_func=lambda x: isinstance(x, int) and x > 0,
    ),
    _ParamInfo(
        name="stamp_type",
        default_value="sum",
        description="The type of stamp to extract.",
        section="stamps",
        validate_func=lambda x: x in ["sum", "mean", "median", "weighted"],
    ),
    _ParamInfo(
        name="track_filtered",
        default_value=False,
        description="If True, track the filtered objects in the results table.",
        section="filtering",
        validate_func=lambda x: isinstance(x, bool),
    ),
    _ParamInfo(
        name="x_pixel_bounds",
        default_value=None,
        description="The x pixel bounds for the search starting location (None = use every pixel).",
        section="core",
        validate_func=lambda x: x is None or (len(x) == 2 and x[0] < x[1]),
    ),
    _ParamInfo(
        name="x_pixel_buffer",
        default_value=None,
        description="If not None, the number of x pixels beyond the image bounds to use for starting coordinates.",
        section="core",
        validate_func=lambda x: x is None or (isinstance(x, int) and x >= 0),
    ),
    _ParamInfo(
        name="y_pixel_bounds",
        default_value=None,
        description="The y pixel bounds for the search starting location (None = use every pixel).",
        section="core",
        validate_func=lambda x: x is None or (len(x) == 2 and x[0] < x[1]),
    ),
    _ParamInfo(
        name="y_pixel_buffer",
        default_value=None,
        description="If not None, the number of y pixels beyond the image bounds to use for starting coordinates.",
        section="core",
        validate_func=lambda x: x is None or (isinstance(x, int) and x >= 0),
    ),
]


class SearchConfiguration:
    """This class stores a collection of configuration parameter settings.

    Parameters
    ----------
    data : `dict`
        A dictionary of initial values.
    """

    def __init__(self, data=None):
<<<<<<< HEAD
        self._required_params = set()

        self._params = {
            "clip_negative": False,
            "cluster_eps": 20.0,
            "cluster_type": "all",
            "cluster_v_scale": 1.0,
            "coadds": [],
            "compute_ra_dec": True,
            "cpu_only": False,
            "debug": False,
            "do_clustering": True,
            "drop_columns": [],
            "encode_num_bytes": -1,
            "generator_config": {
                "name": "EclipticCenteredSearch",
                "velocities": [92.0, 526.0, 257],
                "angles": [-math.pi / 15, math.pi / 15, 129],
                "angle_units": "radian",
                "velocity_units": "pix / d",
                "given_ecliptic": None,
            },
            "generate_psi_phi": True,
            "gpu_filter": False,
            "lh_level": 10.0,
            "max_masked_pixels": 0.5,
            "max_results": 100_000,
            "near_dup_thresh": 10,
            "nightly_coadds": False,
            "num_obs": 10,
            "psf_val": 1.4,
            "result_filename": None,
            "results_per_pixel": 8,
            "save_all_stamps": False,
            "save_config": True,
            "separate_col_files": ["all_stamps"],
            "sigmaG_filter": True,
            "sigmaG_lims": [25, 75],
            "stamp_radius": 10,
            "stamp_type": "sum",
            "track_filtered": False,
            "x_pixel_bounds": None,
            "x_pixel_buffer": None,
            "y_pixel_bounds": None,
            "y_pixel_buffer": None,
            "cnn_filter": False,
            "cnn_model": None,
            "cnn_coadd_type": "mean",
            "cnn_stamp_radius": 49,
            "cnn_model_type": "resnet18",
            "peak_offset_max": None,
            "pred_line_cluster": False,
            "pred_line_params": [4.0, 2, 60],
            "color_scale": None,
        }

=======
        # Reprocess the list of supported parameters into dictionaries for easy access.
        self._param_info = {p.name: p for p in _SUPPORTED_PARAMS}
        self._params = {p.name: p.default_value for p in _SUPPORTED_PARAMS}
>>>>>>> 0c557b2e
        if data is not None:
            self.set_multiple(data)

    def __contains__(self, key):
        return key in self._params

    def __getitem__(self, key):
        """Gets the value of a specific parameter.

        Parameters
        ----------
        key : `str`
            The parameter name.

        Raises
        ------
        Raises a KeyError if the parameter is not included.
        """
        return self._params[key]

    def __str__(self):
        result = "Configuration:\n"
        for key, value in self._params.items():
            result += f"{key}: {value}\n"
        return result

    def copy(self):
        """Create a new deep copy of the configuration."""
        return copy.deepcopy(self)

    def set(self, param, value, warn_on_unknown=False):
        """Sets the value of a specific parameter.

        Parameters
        ----------
        param : `str`
            The parameter name.
        value : any
            The parameter's value.
        warn_on_unknown : `bool`
            Generate a warning if the parameter is not known.
        """
        if warn_on_unknown and param not in self._params:
            logger.warning(f"Setting unknown parameter: {param}")
        self._params[param] = value

    def set_multiple(self, overrides):
        """Sets multiple parameters from a dictionary.

        Parameters
        ----------
        overrides : `dict`
            A dictionary of parameter->value to overwrite.
        """
        for key, value in overrides.items():
            self.set(key, value)

    def validate(self):
        """Check that the configuration has the necessary parameters.

        Returns
        -------
        `bool`
            Returns True if the configuration is valid and False (logging the reason)
            if the configuration is invalid.
        """
        # Check parameters that have known constraints.
        for key, value in self._params.items():
            param_info = self._param_info.get(key, None)
            if param_info is not None and not param_info.validate(value):
                logger.warning(f"Invalid value for parameter {key}: {value}")
                return False

        return True

    @classmethod
    def from_dict(cls, d):
        """Sets multiple values from a dictionary.

        Parameters
        ----------
        d : `dict`
            A dictionary mapping parameter name to valie.
        """
        config = SearchConfiguration()
        for key, value in d.items():
            config.set(key, value)
        return config

    @classmethod
    def from_table(cls, t):
        """Sets multiple values from an astropy Table with a single row and
        one column for each parameter.

        Parameters
        ----------
        t : `~astropy.table.Table`
            Astropy Table containing the required configuration parameters.
        strict : `bool`
            Raise an exception on unknown parameters.

        Raises
        ------
        Raises a ``KeyError`` if the parameter is not part on the list of known parameters
        and ``strict`` is False.

        Raises a ``ValueError`` if the table is the wrong shape.
        """
        if len(t) > 1:
            raise ValueError(f"More than one row in the configuration table ({len(t)}).")

        # guaranteed to only have 1 element due to check above
        params = {col.name: safe_load(col.value[0]) for col in t.values()}
        return SearchConfiguration.from_dict(params)

    @classmethod
    def from_yaml(cls, config):
        """Load a configuration from a YAML file.

        Parameters
        ----------
        config : `str` or `_io.TextIOWrapper`
            The serialized YAML data.
        """
        yaml_params = safe_load(config)
        return SearchConfiguration.from_dict(yaml_params)

    @classmethod
    def from_hdu(cls, hdu):
        """Load a configuration from a FITS extension file.

        Parameters
        ----------
        hdu : `astropy.io.fits.BinTableHDU`
            The HDU from which to parse the configuration information.
        """
        t = Table(hdu.data)
        return SearchConfiguration.from_table(t)

    @classmethod
    def from_file(cls, filename):
        with open(filename) as ff:
            return SearchConfiguration.from_yaml(ff.read())

    def to_hdu(self):
        """Create a fits HDU with all the configuration parameters.

        Returns
        -------
        hdu : `astropy.io.fits.BinTableHDU`
            The HDU with the configuration information.
        """
        serialized_dict = {key: dump(val, default_flow_style=True) for key, val in self._params.items()}
        t = Table(
            rows=[
                serialized_dict,
            ]
        )
        return fits.table_to_hdu(t)

    def to_yaml(self):
        """Save a configuration file with the parameters.

        Returns
        -------
        result : `str`
            The serialized YAML string.
        """
        return dump(self._params)

    def to_file(self, filename, overwrite=False):
        """Save a configuration file with the parameters.

        Parameters
        ----------
        filename : str
            The filename, including path, of the configuration file.
        overwrite : bool
            Indicates whether to overwrite an existing file.
        """
        if Path(filename).is_file() and not overwrite:
            logger.warning(f"Configuration file {filename} already exists.")
            return
        logger.info(f"Saving configuration to {filename}")

        # Output the configuration file in sections for easier reading. We add the sections
        # in the order we want them to appear.
        section_to_params = {
            "core": [],
            "filtering": [],
            "stamps": [],
            "clustering": [],
            "output": [],
            "other": [],
        }
        for key, value in self._param_info.items():
            section = value.section if value.section in section_to_params else "other"
            section_to_params[section].append(key)

        with open(filename, "w") as file:
            for section, section_keys in section_to_params.items():
                file.write("# ======================================================================\n")
                file.write(f"# {section.capitalize()} Configuration\n")
                file.write("# ======================================================================\n")
                for key in section_keys:
                    if key in self._param_info and self._param_info[key].description:
                        file.write(f"\n# {self._param_info[key].description}\n")
                        file.write(dump({key: self._params[key]}))
                file.write("\n")<|MERGE_RESOLUTION|>--- conflicted
+++ resolved
@@ -100,6 +100,13 @@
         validate_func=lambda x: isinstance(x, (int, float)) and x >= 0,
     ),
     _ParamInfo(
+        name="color_scale",
+        default_value=None,
+        description="A dictionary mapping filter names to a color scale factor to use for those images.",
+        section="core",
+        validate_func=lambda x: x is None or isinstance(x, dict | int | float),
+    ),
+    _ParamInfo(
         name="cnn_filter",
         default_value=False,
         description="If True, applies a CNN filter to the stamps.",
@@ -393,68 +400,9 @@
     """
 
     def __init__(self, data=None):
-<<<<<<< HEAD
-        self._required_params = set()
-
-        self._params = {
-            "clip_negative": False,
-            "cluster_eps": 20.0,
-            "cluster_type": "all",
-            "cluster_v_scale": 1.0,
-            "coadds": [],
-            "compute_ra_dec": True,
-            "cpu_only": False,
-            "debug": False,
-            "do_clustering": True,
-            "drop_columns": [],
-            "encode_num_bytes": -1,
-            "generator_config": {
-                "name": "EclipticCenteredSearch",
-                "velocities": [92.0, 526.0, 257],
-                "angles": [-math.pi / 15, math.pi / 15, 129],
-                "angle_units": "radian",
-                "velocity_units": "pix / d",
-                "given_ecliptic": None,
-            },
-            "generate_psi_phi": True,
-            "gpu_filter": False,
-            "lh_level": 10.0,
-            "max_masked_pixels": 0.5,
-            "max_results": 100_000,
-            "near_dup_thresh": 10,
-            "nightly_coadds": False,
-            "num_obs": 10,
-            "psf_val": 1.4,
-            "result_filename": None,
-            "results_per_pixel": 8,
-            "save_all_stamps": False,
-            "save_config": True,
-            "separate_col_files": ["all_stamps"],
-            "sigmaG_filter": True,
-            "sigmaG_lims": [25, 75],
-            "stamp_radius": 10,
-            "stamp_type": "sum",
-            "track_filtered": False,
-            "x_pixel_bounds": None,
-            "x_pixel_buffer": None,
-            "y_pixel_bounds": None,
-            "y_pixel_buffer": None,
-            "cnn_filter": False,
-            "cnn_model": None,
-            "cnn_coadd_type": "mean",
-            "cnn_stamp_radius": 49,
-            "cnn_model_type": "resnet18",
-            "peak_offset_max": None,
-            "pred_line_cluster": False,
-            "pred_line_params": [4.0, 2, 60],
-            "color_scale": None,
-        }
-
-=======
         # Reprocess the list of supported parameters into dictionaries for easy access.
         self._param_info = {p.name: p for p in _SUPPORTED_PARAMS}
         self._params = {p.name: p.default_value for p in _SUPPORTED_PARAMS}
->>>>>>> 0c557b2e
         if data is not None:
             self.set_multiple(data)
 
