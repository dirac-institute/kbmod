--- conflicted
+++ resolved
@@ -7,10 +7,6 @@
     ImageStack,
     LayeredImage,
     PSF,
-<<<<<<< HEAD
-    RawImage,
-=======
->>>>>>> 1b391da4
 )
 
 logger = logging.getLogger(__name__)
@@ -160,9 +156,6 @@
         # force_move destroys img object, but avoids a copy.
         im_stack.append_image(img, force_move=True)
 
-<<<<<<< HEAD
-    return im_stack
-=======
     return im_stack
 
 
@@ -317,5 +310,4 @@
         )
         print(
             "+------+------------+------------+------------+------------+----------+----------+----------+--------+"
-        )
->>>>>>> 1b391da4
+        )