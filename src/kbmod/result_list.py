--- conflicted
+++ resolved
@@ -305,11 +305,7 @@
         Requires that psi_curve and phi_curve have both been set. Otherwise
         does not perform any updates.
         """
-<<<<<<< HEAD
-        if self.psi_curve is None or self.phi_curve is None:
-=======
         if self._psi_curve is None or self._phi_curve is None:
->>>>>>> 6ed99227
             return
 
         psi_sum = 0.0
