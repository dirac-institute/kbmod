--- conflicted
+++ resolved
@@ -446,11 +446,7 @@
         if np.any(stamps_list == None):
             stamps_list = np.array([])
 
-<<<<<<< HEAD
-        stamp_size = 0
-=======
         stamp_size = 441
->>>>>>> f1ad9859
         if len(stamps_list) > 0:
             stamp_size = stamps_list[0].size
 
