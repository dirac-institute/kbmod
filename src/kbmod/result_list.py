import math
import multiprocessing as mp
import numpy as np
import os.path as ospath
<<<<<<< HEAD

from astropy.table import Table
from yaml import dump, safe_load
=======
>>>>>>> 62a7c753

from kbmod.file_utils import *
from kbmod.trajectory_utils import trajectory_from_yaml, trajectory_to_yaml


class ResultRow:
    """This class stores a collection of related data from a single kbmod result."""

    __slots__ = (
        "trajectory",
        "stamp",
        "all_stamps",
        "final_likelihood",
        "valid_indices",
        "psi_curve",
        "phi_curve",
        "num_times",
    )

    def __init__(self, trj, num_times):
        self.trajectory = trj
        self.stamp = None
        self.final_likelihood = trj.lh
        self.valid_indices = [i for i in range(num_times)]
        self.all_stamps = None
        self.psi_curve = None
        self.phi_curve = None
        self.num_times = num_times

    @classmethod
    def from_yaml(cls, yaml_str):
        """Deserialize a ResultRow from a YAML formatted string.

        Parameters
        ----------
        yaml_str : `str`
            The YAML string to deserialize.
        """
        yaml_params = safe_load(yaml_str)

        # Access the minimum values to create the ResultRow object.
        trj = trajectory_from_yaml(yaml_params["trajectory"])
        num_times = yaml_params["num_times"]
        result = ResultRow(trj, num_times)

        # Copy the values into the object.
        for attr in ResultRow.__slots__:
            if attr != "trajectory":
                setattr(result, attr, yaml_params[attr])

        # Convert the stamps to np arrays
        if result.stamp is not None:
            result.stamp = np.array(result.stamp)
        if result.all_stamps is not None:
            result.all_stamps = np.array(result.all_stamps)

        return result

    def to_yaml(self):
        """Serialize a ResultRow from a YAML formatted string.

        Parameters
        ----------
        yaml_str : `str`
            The YAML string to deserialize.
        """
        yaml_dict = {"trajectory": trajectory_to_yaml(self.trajectory)}

        for attr in ResultRow.__slots__:
            if attr != "trajectory":
                value = getattr(self, attr)

                # Strip numpy types which cannot be safely loaded by YAML.
                if type(value) is np.ndarray:
                    value = value.tolist()
                elif type(value) is np.float64:
                    value = float(value)

                yaml_dict[attr] = value
        return dump(yaml_dict)

    def valid_times(self, all_times):
        """Get the times for the indices marked as valid.

        Parameters
        ----------
        all_times : list
            A list of all time stamps.

        Returns
        -------
        list
            The times for the valid indices.
        """
        return [all_times[i] for i in self.valid_indices]

    @property
    def light_curve(self):
        """Compute the light curve from the psi and phi curves.

        Returns
        -------
        lc : `numpy.ndarray`
            The light curve. This is an empty array if either
            psi or phi are not set.
        """
        if self.psi_curve is None or self.phi_curve is None:
            return np.array([])

        masked_phi = np.copy(self.phi_curve)
        masked_phi[masked_phi == 0] = 1e12
        lc = np.divide(self.psi_curve, masked_phi)
        return lc

    @property
    def likelihood_curve(self):
        """Compute the likelihood curve for each point (based on psi and phi).

        Returns
        -------
        lh : `numpy.ndarray`
            The likelihood curve. This is an empty array if either
            psi or phi are not set.
        """
        if self.psi_curve is None or self.phi_curve is None:
            return np.array([])

        masked_phi = np.copy(self.phi_curve)
        masked_phi[masked_phi == 0] = 1e12
        lh = np.divide(self.psi_curve, np.sqrt(masked_phi))
        return lh

    def valid_indices_as_booleans(self):
        """Get a Boolean vector indicating which indices are valid.

        Returns
        -------
        result : list
            A list of bool indicating which indices appear in valid_indices
        """
        indices_set = set(self.valid_indices)
        result = [(x in indices_set) for x in range(self.num_times)]
        return result

    def set_psi_phi(self, psi, phi):
        """Set the psi and phi curves and auto calculate the light curve.

        Parameters
        ----------
        psi : list
            The psi curve.
        phi : list
            The phi curve.

        Raises
        ------
        ValueError
            If the phi and psi lists are not the same length as the number
            of times.
        """
        if len(psi) != len(phi) or len(psi) != self.num_times:
            raise ValueError(
                f"Expected arrays of length {self.num_times} got {len(phi)} and {len(psi)} instead"
            )
        self.psi_curve = psi
        self.phi_curve = phi
        self._update_likelihood()

    def filter_indices(self, indices_to_keep):
        """Remove invalid indices and times from the ResultRow. This uses relative
        filtering where valid_indices[i] is kept for all i in indices_to_keep.
        Updates the trajectory's likelihood using only the new valid indices.

        Parameters
        ----------
        indices_to_keep : list
            A list of which of the current indices to keep.

        Raises
        ------
        ValueError: If any of the given indices are out of bounds.
        """
        current_num_inds = len(self.valid_indices)
        if any(v >= current_num_inds or v < 0 for v in indices_to_keep):
            raise ValueError(f"Out of bounds index in {indices_to_keep}")

        self.valid_indices = [self.valid_indices[i] for i in indices_to_keep]
        self._update_likelihood()

        # Update the count of valid observations in the trajectory object.
        self.trajectory.obs_count = len(self.valid_indices)

    def _update_likelihood(self):
        """Update the likelihood based on the result's psi and phi curves
        and the list of current valid indices.

        Note
        ----
        Requires that psi_curve and phi_curve have both been set. Otherwise
        defaults to a likelihood of 0.0.
        """
        if self.psi_curve is None or self.phi_curve is None:
            self.final_likelihood = 0.0
            return

        psi_sum = 0.0
        phi_sum = 0.0
        for ind in self.valid_indices:
            psi_sum += self.psi_curve[ind]
            phi_sum += self.phi_curve[ind]

        if phi_sum <= 0.0:
            self.final_likelihood = 0.0
            self.trajectory.lh = 0.0
            self.trajectory.flux = 0.0
        else:
            self.final_likelihood = psi_sum / np.sqrt(phi_sum)
            self.trajectory.lh = psi_sum / np.sqrt(phi_sum)
            self.trajectory.flux = psi_sum / phi_sum

    def append_to_dict(self, result_dict, expand_trajectory=False):
        """A helper function for transforming a ResultList into a dictionary.
        Appends the row's data onto the various lists in a dictionary. Users should
        note need to call this directly.

        Parameter
        ---------
        result_dict : `dict`
            The dictionary to extend.
        expand_trajectory : `bool`
            Expand each entry in trajectory into its own entry.
        """
        if expand_trajectory:
            result_dict["trajectory_x"].append(self.trajectory.x)
            result_dict["trajectory_y"].append(self.trajectory.y)
            result_dict["trajectory_vx"].append(self.trajectory.vx)
            result_dict["trajectory_vy"].append(self.trajectory.vy)
            result_dict["obs_count"].append(self.trajectory.obs_count)
            result_dict["flux"].append(self.trajectory.flux)
        else:
            result_dict["trajectory"].append(trajectory)
        result_dict["likelihood"].append(self.final_likelihood)

        result_dict["stamp"].append(self.stamp)
        result_dict["all_stamps"].append(self.all_stamps)
        result_dict["valid_indices"].append(self.valid_indices)
        result_dict["psi_curve"].append(self.psi_curve)
        result_dict["phi_curve"].append(self.phi_curve)


class ResultList:
    """This class stores a collection of related data from all of the kbmod results."""

    def __init__(self, all_times, track_filtered=False):
        """Create a ResultList class.

        Parameters
        ----------
        all_times : list
            A list of all time stamps.
        track_filtered : bool
            Whether to track (save) the filtered trajectories. This will use
            more memory and is recommended only for analysis.
        """
        self.all_times = all_times
        self.results = []

        # Set up information to track which row is filtered at which round.
        self.track_filtered = track_filtered
        self.filtered = {}

    @classmethod
    def from_yaml(cls, yaml_str):
        """Deserialize a ResultList from a YAML string.

        Parameters
        ----------
        yaml_str : `str`
            The serialized string.
        """
        yaml_dict = safe_load(yaml_str)
        result_list = ResultList(yaml_dict["all_times"], yaml_dict["track_filtered"])
        result_list.results = [ResultRow.from_yaml(row) for row in yaml_dict["results"]]

        if result_list.track_filtered:
            for key in yaml_dict["filtered"]:
                result_list.filtered[key] = [ResultRow.from_yaml(row) for row in yaml_dict["filtered"][key]]
        return result_list

    def num_results(self):
        """Return the number of results in the list.

        Returns
        -------
        int
            The number of results in the list.
        """
        return len(self.results)

    def __len__(self):
        """Return the number of results in the list."""
        return len(self.results)

    def clear(self):
        """Clear the list of results."""
        self.results.clear()
        self.filtered.clear()

    def append_result(self, res):
        """Add a single ResultRow to the result set.

        Parameters
        ----------
        res : `ResultRow`
            The new result to add.
        """
        self.results.append(res)

    def extend(self, result_list):
        """Append the results in a second ResultSet to the current one.

        Parameters
        ----------
        result_list : `ResultList`
            The data structure containing additional `ResultRow` elements to add.
        """
        self.results.extend(result_list.results)

        # When merging the filtered results extend lists with the
        # same key and create new lists for new keys.
        for key in result_list.filtered.keys():
            if key in self.filtered:
                self.filtered[key].extend(result_list.filtered[key])
            else:
                self.filtered[key] = result_list.filtered[key]

    def zip_phi_psi_idx(self):
        """Create and return a list of tuples for each psi/phi curve.

        Returns
        -------
        iterable
            A list of tuples with (psi_curve, phi_curve, index) for
            each result in the ResultList.
        """
        return ((x.psi_curve, x.phi_curve, i) for i, x in enumerate(self.results))

    def filter_results(self, indices_to_keep, label=None):
        """Filter the rows in the ResultList to only include those indices
        in the list indices_to_keep.

        Parameters
        ----------
        indices_to_keep : list
            The indices of the rows to keep.
        label : string
            The label of the filtering stage to use. Only used if
            we keep filtered trajectories.

        Returns
        -------
        self : ResultList
            Returns a reference to itself to allow chaining.
        """
        if not self.track_filtered:
            # Deduplicate the indices to keep.
            dedup_inds = list(set(indices_to_keep))
            dedup_inds.sort()

            self.results = [self.results[i] for i in dedup_inds]
        else:
            keep_set = set(indices_to_keep)

            # Divide the current results into a set of rows to keep
            # and a set to filter.
            num_res = self.num_results()
            keep_rows = [self.results[i] for i in range(num_res) if i in keep_set]
            filter_rows = [self.results[i] for i in range(num_res) if i not in keep_set]

            # Set the main result list to be the kept rows.
            self.results = keep_rows

            # Add the filtered rows to the corresponding filter stage.
            if label is None:
                label = ""
            if label not in self.filtered:
                self.filtered[label] = []
            self.filtered[label].extend(filter_rows)

        # Return a reference to the current object to allow chaining.
        return self

    def apply_filter(self, filter_obj, num_threads=1):
        """Apply the given filter object to the ResultList.

        Modifies the ResultList in place.

        Parameters
        ----------
        filter_obj : RowFilter
            The filtering object to use.

        Returns
        -------
        self : ResultList
            Returns a reference to itself to allow chaining.
        """
        indices_to_keep = []
        if num_threads == 1:
            indices_to_keep = [i for i in range(self.num_results()) if filter_obj.keep_row(self.results[i])]
        else:
            pool = mp.Pool(processes=num_threads)
            keep_idx_results = pool.map_async(filter_obj.keep_row, self.results)
            pool.close()
            pool.join()
            keep_idx_results = keep_idx_results.get()
            indices_to_keep = [i for i in range(self.num_results()) if keep_idx_results[i]]
        self.filter_results(indices_to_keep, filter_obj.get_filter_name())

        return self

    def apply_batch_filter(self, filter_obj):
        """Apply the given batch filter object to the ResultList.

        Modifies the ResultList in place.

        Parameters
        ----------
        filter_obj : BatchFilter
            The filtering object to use.

        Returns
        -------
        self : ResultList
            Returns a reference to itself to allow chaining.
        """
        indices_to_keep = filter_obj.keep_indices(self)
        self.filter_results(indices_to_keep, filter_obj.get_filter_name())
        return self

    def get_filtered(self, label=None):
        """Get the results filtered at a given stage or all stages.

        Parameters
        ----------
        label : str
            The filtering stage to use. If no label is provided,
            return all filtered rows.

        Returns
        -------
        results : list
            A list of all filtered rows.
        """
        if not self.track_filtered:
            raise ValueError("ResultList filter tracking not enabled.")

        result = []
        if label is not None:
            # Check if anything was filtered at this stage.
            if label in self.filtered:
                result = self.filtered[label]
        else:
            for arr in self.filtered.values():
                result.extend(arr)

        return result

    def to_table(self, filtered_label=None):
        """Extract the results into an astropy table.

        Parameters
        ----------
        filtered_label : `str`, optional
            The filtering label to extract. If None then extracts
            the unfiltered rows. (default=None)

        Returns
        -------
        table : `astropy.table.Table`
            A table with the data.

        Raises
        ------
        KeyError is the filtered_label is provided by does not exist.
        """
        # Choose the correct list to transform.
        if filtered_label is None:
            list_ref = self.results
        elif filtered_label in self.filtered:
            list_ref = self.filtered[filtered_label]
        else:
            raise KeyError(f"Unknown filter label {filtered_label}")

        table_dict = {
            "trajectory_x": [],
            "trajectory_y": [],
            "trajectory_vx": [],
            "trajectory_vy": [],
            "obs_count": [],
            "flux": [],
            "likelihood": [],
            "stamp": [],
            "valid_indices": [],
            "psi_curve": [],
            "phi_curve": [],
            "all_stamps": [],
        }

        # Use a (slow) linear scan to do the transformation.
        for row in list_ref:
            row.append_to_dict(table_dict, True)
        return Table(table_dict)

    def to_yaml(self, serialize_filtered=False):
        """Serialize the ResultList as a YAML string.

        Parameters
        ----------
        serialize_filtered : `bool`
            Indicates whether or not to serialize the filtered results.

        Returns
        -------
        yaml_str : `str`
            The serialized string.
        """
        yaml_dict = {
            "all_times": self.all_times,
            "results": [row.to_yaml() for row in self.results],
            "track_filtered": False,
            "filtered": {},
        }

        if serialize_filtered and self.track_filtered:
            yaml_dict["track_filtered"] = True
            for key in self.filtered:
                yaml_dict["filtered"][key] = [row.to_yaml() for row in self.filtered[key]]

        return dump(yaml_dict)

    def save_to_files(self, res_filepath, out_suffix):
        """This function saves results from a search method to a series of files.

        Parameters
        ----------
        res_filepath : string
            The directory in which to store the results.
        out_suffix : string
            The suffix to append to the output file name
        """
        FileUtils.save_results_file(
            ospath.join(res_filepath, f"results_{out_suffix}.txt"),
            np.array([x.trajectory for x in self.results]),
        )
        FileUtils.save_csv_from_list(
            ospath.join(res_filepath, f"lc_{out_suffix}.txt"),
            [x.light_curve for x in self.results],
            True,
        )
        FileUtils.save_csv_from_list(
            ospath.join(res_filepath, f"psi_{out_suffix}.txt"),
            [x.psi_curve for x in self.results],
            True,
        )
        FileUtils.save_csv_from_list(
            ospath.join(res_filepath, f"phi_{out_suffix}.txt"),
            [x.phi_curve for x in self.results],
            True,
        )
        FileUtils.save_csv_from_list(
            ospath.join(res_filepath, f"lc_index_{out_suffix}.txt"),
            [x.valid_indices for x in self.results],
            True,
        )
        FileUtils.save_csv_from_list(
            ospath.join(res_filepath, f"times_{out_suffix}.txt"),
            [x.valid_times(self.all_times) for x in self.results],
            True,
        )
        FileUtils.save_csv_from_list(
            ospath.join(res_filepath, f"all_times_{out_suffix}.txt"),
            [self.all_times],
            True,
        )
        np.savetxt(
            ospath.join(res_filepath, f"filtered_likes_{out_suffix}.txt"),
            np.array([x.final_likelihood for x in self.results]),
            fmt="%.4f",
        )

        # Output the co-added stamps.
        stamps_list = np.array([x.stamp for x in self.results])
        if np.any(stamps_list == None):
            stamps_list = np.array([])

        stamp_size = 441
        if len(stamps_list) > 0:
            stamp_size = stamps_list[0].size

        np.savetxt(
            ospath.join(res_filepath, f"ps_{out_suffix}.txt"),
            stamps_list.reshape(len(stamps_list), stamp_size),
            fmt="%.4f",
        )

        # Save the "all stamps" file.
        stamps_to_save = np.array([x.all_stamps for x in self.results])
        if np.any(stamps_to_save == None):
            stamps_to_save = np.array([])
        np.save(ospath.join(res_filepath, f"all_ps_{out_suffix}.npy"), stamps_to_save)

        # If the ResultList has been tracking the filtered results, output them.
        if self.track_filtered:
            for label in self.filtered:
                fname = FileUtils.make_safe_filename(label)
                FileUtils.save_results_file(
                    ospath.join(res_filepath, f"filtered_results_{fname}_{out_suffix}.txt"),
                    np.array([x.trajectory for x in self.filtered[label]]),
                )


def load_result_list_from_files(res_filepath, suffix, all_mjd=None):
    """Create a new ResultList from outputted files.

    Parameters
    ----------
    res_filepath : string
        The directory in which the results are stored.
    suffix : string
        The suffix appended to the output file names.
    all_mjd : list
        A list of all the MJD timestamps (optional).
        If not provided, the function loads from the all_times file.

    Returns
    -------
    results : ResultList
       The results stored in the given directory with the correct suffix.
    """
    # Load the list of all time stamps unless they were pre-specified.
    if all_mjd is not None:
        all_times = all_mjd
    else:
        times_file_name = ospath.join(res_filepath, f"all_times_{suffix}.txt")
        all_times = FileUtils.load_csv_to_list(times_file_name, use_dtype=float)[0].tolist()
    num_times = len(all_times)

    # Create the ResultList to store the data.
    results = ResultList(all_times)

    # Load the one required file (trajectories).
    trajectories = FileUtils.load_results_file_as_trajectories(
        ospath.join(res_filepath, f"results_{suffix}.txt")
    )

    # Treat the remaining files as optional. Note that the lightcurve (lc_) can be computed
    # from psi + phi and times (time_) can be computed from lc_indices, so we do not need
    # to load those.
    psi = FileUtils.load_csv_to_list(
        ospath.join(res_filepath, f"psi_{suffix}.txt"), use_dtype=float, none_if_missing=True
    )
    phi = FileUtils.load_csv_to_list(
        ospath.join(res_filepath, f"phi_{suffix}.txt"), use_dtype=float, none_if_missing=True
    )
    lc_indices = FileUtils.load_csv_to_list(
        ospath.join(res_filepath, f"lc_index_{suffix}.txt"), use_dtype=int, none_if_missing=True
    )

    # Load the stamps file if it exists
    stamps = np.array([])
    stamps_file = ospath.join(res_filepath, f"ps_{suffix}.txt")
    if Path(stamps_file).is_file():
        stamps = np.genfromtxt(stamps_file)

        # If there is only one stamp, then numpy will load it as a 1-d array.
        # Change it to be 2-d.
        if len(np.shape(stamps)) < 2:
            stamps = np.array([stamps])
    num_stamps = len(stamps)

    # Load the all_stamps file if it exists.
    all_stamps = np.array([])
    all_stamps_file = ospath.join(res_filepath, f"all_ps_{suffix}.npy")
    if Path(all_stamps_file).is_file():
        all_stamps = np.load(all_stamps_file)
    num_all_stamps = len(all_stamps)

    for i in range(len(trajectories)):
        row = ResultRow(trajectories[i], num_times)

        # Handle the optional data
        if psi is not None and len(psi) > 0 and phi is not None and len(phi) > 0:
            row.set_psi_phi(psi[i], phi[i])
        if lc_indices is not None:
            row.filter_indices(lc_indices[i])
        if i < num_stamps and len(stamps[i]) > 0:
            row.stamp = stamps[i]
        if i < num_all_stamps and len(all_stamps[i]) > 0:
            row.all_stamps = all_stamps[i]

        # Append the result to the data set.
        results.append_result(row)

    return results<|MERGE_RESOLUTION|>--- conflicted
+++ resolved
@@ -2,12 +2,9 @@
 import multiprocessing as mp
 import numpy as np
 import os.path as ospath
-<<<<<<< HEAD
 
 from astropy.table import Table
 from yaml import dump, safe_load
-=======
->>>>>>> 62a7c753
 
 from kbmod.file_utils import *
 from kbmod.trajectory_utils import trajectory_from_yaml, trajectory_to_yaml
