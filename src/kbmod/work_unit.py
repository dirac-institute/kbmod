import math

from astropy.io import fits
from astropy.table import Table
from astropy.utils.exceptions import AstropyWarning
from astropy.wcs import WCS
import numpy as np
from pathlib import Path
<<<<<<< HEAD
from yaml import dump, safe_load
=======
import warnings
>>>>>>> 5b3b7bf2

from kbmod.configuration import SearchConfiguration
from kbmod.search import ImageStack, LayeredImage, PSF, RawImage


class WorkUnit:
    """The work unit is a storage and I/O class for all of the data
    needed for a full run of KBMOD, including the: the search parameters,
    data files, and the data provenance metadata.

    Atributes
    ---------
    im_stack : `kbmod.search.ImageStack`
        The image data for the KBMOD run.
    config : `kbmod.configuration.SearchConfiguration`
        The configuration for the KBMOD run.
    wcs : `astropy.wcs.WCS`
        A gloabl WCS for all images in the WorkUnit.
    per_image_wcs : `list`
        A list with one WCS for each image in the WorkUnit. Used for when
        the images have not been standardized to the same pixel space.
    """

    def __init__(self, im_stack=None, config=None, wcs=None, per_image_wcs=None):
        self.im_stack = im_stack
        self.config = config
        self.wcs = wcs

        if per_image_wcs is None:
            self.per_image_wcs = [None] * im_stack.img_count()
        else:
            if len(per_image_wcs) != im_stack.img_count():
                raise ValueError("Incorrect number of WCS provided.")
            self.per_image_wcs = per_image_wcs

    @classmethod
    def from_fits(cls, filename):
        """Create a WorkUnit from a single FITS file.

        The FITS file will have at least the following extensions:

        0. ``PRIMARY`` extension
        1. ``METADATA`` extension containing provenance
        2. ``KBMOD_CONFIG`` extension containing search parameters
        3. (+) any additional image extensions are named ``SCI_i``, ``VAR_i``, ``MSK_i``
        and ``PSF_i`` for the science, variance, mask and PSF of each image respectively,
        where ``i`` runs from 0 to number of images in the `WorkUnit`.

        Parameters
        ----------
        filename : `str`
            The file to load.

        Returns
        -------
        result : `WorkUnit`
            The loaded WorkUnit.
        """
        if not Path(filename).is_file():
            raise ValueError(f"WorkUnit file {filename} not found.")

        imgs = []
        with fits.open(filename) as hdul:
            num_layers = len(hdul)
            if num_layers < 5:
                raise ValueError(f"WorkUnit file has too few extensions {len(hdul)}.")

            # TODO - Read in provenance metadata from extension #1.

            # Read in the search parameters from the 'kbmod_config' extension.
            config = SearchConfiguration.from_hdu(hdul["kbmod_config"])

            # Read in the global WCS from extension 0 if the information exists.
            # We filter the warning that the image dimension does not match the WCS dimension
            # since the primary header does not have an image.
            with warnings.catch_warnings():
                warnings.simplefilter("ignore", AstropyWarning)
                global_wcs = extract_wcs(hdul[0])

            # Read the size and order information from the primary header.
            num_images = hdul[0].header["NUMIMG"]
            if len(hdul) != 4 * num_images + 3:
                raise ValueError(
                    f"WorkUnit wrong number of extensions. Expected "
                    f"{4 * num_images + 3}. Found {len(hdul)}."
                )

            # Read in all the image files.
            per_image_wcs = []
            for i in range(num_images):
                # Extract the per-image WCS if one exists.
                per_image_wcs.append(extract_wcs(hdul[f"SCI_{i}"]))

                # Read in science, variance, and mask layers.
                sci = hdu_to_raw_image(hdul[f"SCI_{i}"])
                var = hdu_to_raw_image(hdul[f"VAR_{i}"])
                msk = hdu_to_raw_image(hdul[f"MSK_{i}"])

                # Read the PSF layer.
                p = PSF(hdul[f"PSF_{i}"].data)

                imgs.append(LayeredImage(sci, var, msk, p))

        im_stack = ImageStack(imgs)
        result = WorkUnit(im_stack=im_stack, config=config, wcs=global_wcs, per_image_wcs=per_image_wcs)
        return result

    @classmethod
    def from_dict(cls, workunit_dict):
        """Create a WorkUnit from a combined dictionary.

        Parameters
        ----------
        workunit_dict : `dict`
            The dictionary of information.

        Returns
        -------
        `WorkUnit`

        Raises
        ------
        Raises a ``ValueError`` for any invalid parameters.
        """
        num_images = workunit_dict["num_images"]
        width = workunit_dict["width"]
        height = workunit_dict["height"]
        if width <= 0 or height <= 0:
            raise ValueError(f"Illegal image dimensions width={width}, height={height}")

        # Load the configuration supporting both dictionary and SearchConfiguration.
        if type(workunit_dict["config"]) is dict:
            config = SearchConfiguration.from_dict(workunit_dict["config"])
        elif type(workunit_dict["config"]) is SearchConfiguration:
            config = workunit_dict["config"]
        else:
            raise ValueError("Unrecognized type for WorkUnit config parameter.")

        imgs = []
        for i in range(num_images):
            obs_time = workunit_dict["times"][i]

            if type(workunit_dict["sci_imgs"][i]) is RawImage:
                sci_img = workunit_dict["sci_imgs"][i]
            else:
                sci_arr = np.array(workunit_dict["sci_imgs"][i], dtype=np.float32).reshape(height, width)
                sci_img = RawImage(img=sci_arr, obs_time=obs_time)

            if type(workunit_dict["var_imgs"][i]) is RawImage:
                var_img = workunit_dict["var_imgs"][i]
            else:
                var_arr = np.array(workunit_dict["var_imgs"][i], dtype=np.float32).reshape(height, width)
                var_img = RawImage(img=var_arr, obs_time=obs_time)

            # Masks are optional.
            if workunit_dict["msk_imgs"][i] is None:
                msk_arr = np.zeros(height, width)
                msk_img = RawImage(img=msk_arr, obs_time=obs_time)
            elif type(workunit_dict["msk_imgs"][i]) is RawImage:
                msk_img = workunit_dict["msk_imgs"][i]
            else:
                msk_arr = np.array(workunit_dict["msk_imgs"][i], dtype=np.float32).reshape(height, width)
                msk_img = RawImage(img=msk_arr, obs_time=obs_time)

            # PSFs are optional.
            if workunit_dict["psfs"][i] is None:
                p = PSF()
            elif type(workunit_dict["psfs"][i]) is PSF:
                p = workunit_dict["psfs"][i]
            else:
                p = PSF(np.array(workunit_dict["psfs"][i], dtype=np.float32))

            imgs.append(LayeredImage(sci_img, var_img, msk_img, p))

        im_stack = ImageStack(imgs)
        return WorkUnit(im_stack=im_stack, config=config)

    @classmethod
    def from_yaml(cls, work_unit):
        """Load a configuration from a YAML string.

        Parameters
        ----------
        work_unit : `str` or `_io.TextIOWrapper`
            The serialized YAML data.

        Raises
        ------
        Raises a ``ValueError`` for any invalid parameters.
        """
        yaml_dict = safe_load(work_unit)
        return WorkUnit.from_dict(yaml_dict)

    def to_fits(self, filename, overwrite=False):
        """Write the WorkUnit to a single FITS file.

        Uses the following extensions:
            0 - Primary header with overall metadata
            1 or "metadata" - The data provenance metadata
            2 or "kbmod_config" - The search parameters
            3+ - Image extensions for the science layer ("SCI_i"),
                variance layer ("VAR_i"), mask layer ("MSK_i"), and
                PSF ("PSF_i") of each image.

        Parameters
        ----------
        filename : `str`
            The file to which to write the data.
        overwrite : bool
            Indicates whether to overwrite an existing file.
        """
        if Path(filename).is_file() and not overwrite:
            print(f"Warning: WorkUnit file {filename} already exists.")
            return

        # Set up the initial HDU list, including the primary header
        # the metadata (empty), and the configuration.
        hdul = fits.HDUList()
        pri = fits.PrimaryHDU()
        pri.header["NUMIMG"] = self.im_stack.img_count()

        # If the global WCS exists, append the corresponding keys.
        if self.wcs is not None:
            wcs_header = self.wcs.to_header()
            for key in wcs_header:
                pri.header[key] = wcs_header[key]

        hdul.append(pri)

        meta_hdu = fits.BinTableHDU()
        meta_hdu.name = "metadata"
        hdul.append(meta_hdu)

        config_hdu = self.config.to_hdu()
        config_hdu.name = "kbmod_config"
        hdul.append(config_hdu)

        for i in range(self.im_stack.img_count()):
            layered = self.im_stack.get_single_image(i)

            if i < len(self.per_image_wcs):
                img_wcs = self.per_image_wcs[i]
            else:
                img_wcs = None
            sci_hdu = raw_image_to_hdu(layered.get_science(), img_wcs)
            sci_hdu.name = f"SCI_{i}"
            hdul.append(sci_hdu)

            var_hdu = raw_image_to_hdu(layered.get_variance())
            var_hdu.name = f"VAR_{i}"
            hdul.append(var_hdu)

            msk_hdu = raw_image_to_hdu(layered.get_mask())
            msk_hdu.name = f"MSK_{i}"
            hdul.append(msk_hdu)

            p = layered.get_psf()
            psf_array = np.array(p.get_kernel()).reshape((p.get_dim(), p.get_dim()))
            psf_hdu = fits.hdu.image.ImageHDU(psf_array)
            psf_hdu.name = f"PSF_{i}"
            hdul.append(psf_hdu)

        hdul.writeto(filename)

    def to_yaml(self):
        """Serialize the WorkUnit as a YAML string.

        Returns
        -------
        result : `str`
            The serialized YAML string.
        """
        workunit_dict = {
            "num_images": self.im_stack.img_count(),
            "width": self.im_stack.get_width(),
            "height": self.im_stack.get_height(),
            "config": self.config._params,
            # Per image data
            "times": [],
            "sci_imgs": [],
            "var_imgs": [],
            "msk_imgs": [],
            "psfs": [],
        }

        # Fill in the per-image data.
        for i in range(self.im_stack.img_count()):
            layered = self.im_stack.get_single_image(i)
            workunit_dict["times"].append(layered.get_obstime())
            p = layered.get_psf()

            workunit_dict["sci_imgs"].append(layered.get_science().image.tolist())
            workunit_dict["var_imgs"].append(layered.get_variance().image.tolist())
            workunit_dict["msk_imgs"].append(layered.get_mask().image.tolist())

            psf_array = np.array(p.get_kernel()).reshape((p.get_dim(), p.get_dim()))
            workunit_dict["psfs"].append(psf_array.tolist())

        return dump(workunit_dict)


def extract_wcs(hdu):
    """Read an WCS from the header and does basic validity checking.

    Parameters
    ----------
    hdu : An astropy HDU (Image or Primary)
        The extension

    Returns
    --------
    curr_wcs : `astropy.wcs.WCS`
        The WCS or None if it does not exist.
    """
    # Check that we have (at minimum) the CRVAL and CRPIX keywords.
    # These are necessary (but not sufficient) requirements for the WCS.
    if "CRVAL1" not in hdu.header or "CRVAL2" not in hdu.header:
        return None
    if "CRPIX1" not in hdu.header or "CRPIX2" not in hdu.header:
        return None

    curr_wcs = WCS(hdu.header)
    if curr_wcs is None:
        return None
    if curr_wcs.naxis != 2:
        return None

    return curr_wcs


def raw_image_to_hdu(img, wcs=None):
    """Helper function that creates a HDU out of RawImage.

    Parameters
    ----------
    img : `RawImage`
        The RawImage to convert.
    wcs : `astropy.wcs.WCS`
        An optional WCS to include in the header.

    Returns
    -------
    hdu : `astropy.io.fits.hdu.image.ImageHDU`
        The image extension.
    """
    hdu = fits.hdu.image.ImageHDU(img.image)

    # If the WCS is given, copy each entry into the header.
    if wcs is not None:
        wcs_header = wcs.to_header()
        for key in wcs_header:
            hdu.header[key] = wcs_header[key]

    # Set the time stamp.
    hdu.header["MJD"] = img.obstime
    return hdu


def hdu_to_raw_image(hdu):
    """Helper function that creates a RawImage from a HDU.

    Parameters
    ----------
    hdu : `astropy.io.fits.hdu.image.ImageHDU`
        The image extension.

    Returns
    -------
    img : `RawImage` or None
        The RawImage if there is valid data and None otherwise.
    """
    img = None
    if isinstance(hdu, fits.hdu.image.ImageHDU):
        # This will be a copy whenever dtype != np.single including when
        # endianness doesn't match the native float.
        img = RawImage(hdu.data.astype(np.single))
        if "MJD" in hdu.header:
            img.obstime = hdu.header["MJD"]
    return img<|MERGE_RESOLUTION|>--- conflicted
+++ resolved
@@ -6,11 +6,8 @@
 from astropy.wcs import WCS
 import numpy as np
 from pathlib import Path
-<<<<<<< HEAD
+import warnings
 from yaml import dump, safe_load
-=======
-import warnings
->>>>>>> 5b3b7bf2
 
 from kbmod.configuration import SearchConfiguration
 from kbmod.search import ImageStack, LayeredImage, PSF, RawImage
