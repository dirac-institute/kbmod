import logging
import numpy as np
<<<<<<< HEAD
import os
=======
import psutil
>>>>>>> 661554dd
import sys
import time

import kbmod.search as kb

from .filters.clustering_filters import apply_clustering
from .filters.clustering_grid import apply_trajectory_grid_filter
from .filters.sigma_g_filter import apply_clipped_sigma_g, SigmaGClipping
from .filters.stamp_filters import append_all_stamps, append_coadds

from .image_utils import count_valid_images
from .results import Results
from .trajectory_generator import create_trajectory_generator
from .trajectory_utils import predict_pixel_locations


logger = kb.Logging.getLogger(__name__)


def configure_kb_search_stack(search, config):
    """Configure the kbmod SearchStack object from a search configuration.

    Parameters
    ----------
    search : `kb.StackSearch`
        The SearchStack object.
    config : `SearchConfiguration`
        The configuration parameters
    """
    width = search.get_image_width()
    height = search.get_image_height()

    # Set the filtering parameters.
    search.set_min_obs(int(config["num_obs"]))
    search.set_min_lh(config["lh_level"])

    # Set the search bounds.
    if config["x_pixel_bounds"] and len(config["x_pixel_bounds"]) == 2:
        search.set_start_bounds_x(config["x_pixel_bounds"][0], config["x_pixel_bounds"][1])
    elif config["x_pixel_buffer"] and config["x_pixel_buffer"] > 0:
        search.set_start_bounds_x(-config["x_pixel_buffer"], width + config["x_pixel_buffer"])

    if config["y_pixel_bounds"] and len(config["y_pixel_bounds"]) == 2:
        search.set_start_bounds_y(config["y_pixel_bounds"][0], config["y_pixel_bounds"][1])
    elif config["y_pixel_buffer"] and config["y_pixel_buffer"] > 0:
        search.set_start_bounds_y(-config["y_pixel_buffer"], height + config["y_pixel_buffer"])

    # Set the results per pixel.
    search.set_results_per_pixel(config["results_per_pixel"])

    # If we are using gpu_filtering, enable it and set the parameters.
    if config["sigmaG_filter"] and config["gpu_filter"]:
        logger.debug("Using in-line GPU sigmaG filtering methods")
        coeff = SigmaGClipping.find_sigma_g_coeff(
            config["sigmaG_lims"][0],
            config["sigmaG_lims"][1],
        )
        search.enable_gpu_sigmag_filter(
            np.array(config["sigmaG_lims"]) / 100.0,
            coeff,
            config["lh_level"],
        )
    else:
        search.disable_gpu_sigmag_filter()

    # If we are using an encoded image representation on GPU, enable it and
    # set the parameters.
    if config["encode_num_bytes"] > 0:
        search.enable_gpu_encoding(config["encode_num_bytes"])

    # Clear the cached results.
    search.clear_results()


def check_gpu_memory(config, stack, trj_generator=None):
    """Check whether we can run this search on the GPU.

    Parameters
    ----------
    config : `SearchConfiguration`
        The configuration parameters
    stack : `ImageStack`
        The stack before the masks have been applied. Modified in-place.
    trj_generator : `TrajectoryGenerator`, optional
        The object to generate the candidate trajectories for each pixel.

    Returns
    -------
    valid : `bool`
        Returns True if the search will fit on GPU and False otherwise.
    """
    bytes_free = kb.get_gpu_free_memory()
    logger.debug(f"Checking GPU memory needs (Free memory = {bytes_free} bytes):")

    # Compute the size of the PSI/PHI images using the encoded size (-1 means 4 bytes).
    gpu_float_size = config["encode_num_bytes"] if config["encode_num_bytes"] > 0 else 4
    img_stack_size = stack.get_total_pixels() * gpu_float_size
    logger.debug(
        f"  PSI/PHI encoding at {gpu_float_size} bytes per pixel.\n"
        f"  PSI = {img_stack_size} bytes\n  PHI = {img_stack_size} bytes"
    )

    # Compute the size of the candidates
    num_candidates = 0 if trj_generator is None else len(trj_generator)
    candidate_memory = kb.TrajectoryList.estimate_memory(num_candidates)
    logger.debug(f"  Candidates ({num_candidates}) = {candidate_memory} bytes.")

    # Compute the size of the results.  We use the bounds from the search dimensions
    # (not the raw image dimensions).
    search_width = stack.get_width()
    if config["x_pixel_bounds"] and len(config["x_pixel_bounds"]) == 2:
        search_width = config["x_pixel_bounds"][1] - config["x_pixel_bounds"][0]
    elif config["x_pixel_buffer"] and config["x_pixel_buffer"] > 0:
        search_width += 2 * config["x_pixel_buffer"]

    search_height = stack.get_height()
    if config["y_pixel_bounds"] and len(config["y_pixel_bounds"]) == 2:
        search_height = config["y_pixel_bounds"][1] - config["y_pixel_bounds"][0]
    elif config["y_pixel_buffer"] and config["y_pixel_buffer"] > 0:
        search_height += 2 * config["y_pixel_buffer"]

    num_results = search_width * search_height * config["results_per_pixel"]
    result_memory = kb.TrajectoryList.estimate_memory(num_results)
    logger.debug(f"  Results ({num_results}) = {result_memory} bytes.")

    return bytes_free > (2 * img_stack_size + result_memory + candidate_memory)


class SearchRunner:
    """A class to run the KBMOD grid search.

    Attributes
    ----------
    phase_times : `dict`
        A dictionary mapping the search phase to the timing information,
        a list of [starting time, ending time] in seconds.
    phase_memory : `dict`
        A dictionary mapping the search phase the memory information,
        a list of [starting memory, ending memory] in bytes.
    """

    def __init__(self, config=None):
        self.phase_times = {}
        self.phase_memory = {}

    def _start_phase(self, phase_name):
        """Start recording stats for the current phase.

        Parameters
        ----------
        phase_name : `str`
            The current phase.
        """
        # Record the start time.
        self.phase_times[phase_name] = [time.time(), None]

        # Record the starting memory.
        memory_info = psutil.Process().memory_info()
        self.phase_memory[phase_name] = [memory_info.rss, None]

    def _end_phase(self, phase_name):
        """Finish recording stats for the current phase.

        Parameters
        ----------
        phase_name : `str`
            The current phase.
        """
        if phase_name not in self.phase_times:
            raise KeyError(f"Phase {phase_name} has not been started.")

        # Record the end time.
        self.phase_times[phase_name][1] = time.time()
        delta_t = self.phase_times[phase_name][1] - self.phase_times[phase_name][0]
        logger.debug(f"Finished {phase_name} in {delta_t} seconds.")

        # Record the starting memory.
        memory_info = psutil.Process().memory_info()
        self.phase_memory[phase_name][1] = memory_info.rss

    def display_phase_stats(self):
        """Output the statistics for each phase."""
        for phase in self.phase_times:
            print(f"{phase}:")

            if self.phase_times[phase][1] is not None:
                delta_t = self.phase_times[phase][1] - self.phase_times[phase][0]
                print(f"    Time (sec) = {delta_t}")
            else:
                print(f"    Time (sec) = Unfinished")

            print(f"    Memory Start (mb) = {self.phase_memory[phase][0] / (1024.0 * 1024.0)}")
            if self.phase_memory[phase][1] is not None:
                print(f"    Memory End (mb) = {self.phase_memory[phase][1] / (1024.0 * 1024.0)}")
            else:
                print(f"    Memory End (mb) = Unfinished")

    def load_and_filter_results(self, search, config, batch_size=100_000):
        """This function loads results that are output by the grid search.
        It can then generate psi + phi curves and perform sigma-G filtering
        (depending on the parameter settings).

        Parameters
        ----------
        search : `kbmod.search`
            The search function object.
        config : `SearchConfiguration`
            The configuration parameters
        batch_size : `int`
            The number of results to load at once. This is used to limit the
            memory usage when loading results.
            Default is 100000.

        Returns
        -------
        keep : `Results`
            A Results object containing values from trajectories.
        """
        self._start_phase("load_and_filter_results")
        num_times = search.get_num_images()

        # Set up the clipped sigmaG filter.
        if config["sigmaG_lims"] is not None:
            bnds = config["sigmaG_lims"]
        else:
            bnds = [25, 75]
        clipper = SigmaGClipping(bnds[0], bnds[1], 2, config["clip_negative"])

        keep = Results(track_filtered=config["track_filtered"])

        # Retrieve a reference to all the results and compile the results table.
        result_trjs = search.get_all_results()
        logger.info(f"Retrieving Results (total={len(result_trjs)})")
        if len(result_trjs) < 1:
            logger.info(f"No results found.")
            return keep
        logger.info(f"Max Likelihood = {result_trjs[0].lh}")
        logger.info(f"Min. Likelihood = {result_trjs[-1].lh}")

        # Perform near duplicate filtering.
        if config["near_dup_thresh"] is not None and config["near_dup_thresh"] > 0:
            self._start_phase("near duplicate removal")
            bin_width = config["near_dup_thresh"]
            all_times = search.get_imagestack().build_zeroed_times()
            max_dt = np.max(all_times) - np.min(all_times)
            logger.info(f"Prefiltering Near Duplicates (bin_width={bin_width}, max_dt={max_dt})")
            result_trjs, _ = apply_trajectory_grid_filter(result_trjs, bin_width, max_dt)
            logger.info(f"After prefiltering {len(result_trjs)} remaining.")
            self._end_phase("near duplicate removal")

        # Transform the results into a Result table in batches while doing sigma-G filtering.
        batch_start = 0
        while batch_start < len(result_trjs):
            batch_end = min(batch_start + batch_size, len(result_trjs))
            batch = result_trjs[batch_start:batch_end]
            batch_results = Results.from_trajectories(batch, track_filtered=config["track_filtered"])

            if config["generate_psi_phi"]:
                psi_phi_batch = search.get_all_psi_phi_curves(batch)
                batch_results.add_psi_phi_data(psi_phi_batch[:, :num_times], psi_phi_batch[:, num_times:])

            # Do the sigma-G filtering and subsequent stats filtering.
            if config["sigmaG_filter"]:
                if not config["generate_psi_phi"]:
                    raise ValueError("Unable to do sigma-G filtering without psi and phi curves.")
                apply_clipped_sigma_g(clipper, batch_results)

                # Re-test the obs_count and likelihood after sigma-G has removed points.
                row_mask = batch_results["obs_count"] >= config["num_obs"]
                if config["lh_level"] > 0.0:
                    row_mask = row_mask & (batch_results["likelihood"] >= config["lh_level"])
                batch_results.filter_rows(row_mask, "sigma-g")
                logger.debug(f"After sigma-G filtering, batch size = {len(batch_results)}")

            # Append the unfiltered results to the final table.
            logger.debug(f"Added {len(batch_results)} results from batch [{batch_start}, {batch_end}).")
            keep.extend(batch_results)
            batch_start += batch_size

        # Save the timing information.
        self._end_phase("load_and_filter_results")

        # Return the extracted and unfiltered results.
        return keep

    def do_core_search(self, config, stack, trj_generator):
        """Performs search on the GPU.

        Parameters
        ----------
        config : `SearchConfiguration`
            The configuration parameters
        stack : `ImageStack`
            The stack before the masks have been applied. Modified in-place.
        trj_generator : `TrajectoryGenerator`
            The object to generate the candidate trajectories for each pixel.

        Returns
        -------
        keep : `Results`
            The results.
        """
        self._start_phase("do_core_search")

        use_gpu = not config["cpu_only"]
        if use_gpu and not check_gpu_memory(config, stack, trj_generator):
            raise ValueError("Insufficient GPU memory to conduct the search.")

        # Create the search object which will hold intermediate data and results.
        search = kb.StackSearch(stack)
        configure_kb_search_stack(search, config)

        # Do the actual search.
        self._start_phase("grid search")
        logger.debug(f"{trj_generator}")
        candidates = [trj for trj in trj_generator]
        try:
            search.search_all(candidates, use_gpu)
        except:
            # Delete the search object to force the memory cleanup.
            del search
            raise
        self._end_phase("grid search")

        # Load the results.
        keep = self.load_and_filter_results(search, config)

        # Force the deletion of the psi and phi data.
        search.clear_psi_phi()

        self._end_phase("do_core_search")
        return keep

    def run_search(
        self,
        config,
        stack,
        trj_generator=None,
        workunit=None,
        extra_meta=None,
    ):
        """This function serves as the highest-level python interface for starting
        a KBMOD search given an ImageStack and SearchConfiguration.

        Parameters
        ----------
        config : `SearchConfiguration`
            The configuration parameters
        stack : `ImageStack`
            The stack before the masks have been applied. Modified in-place.
        trj_generator : `TrajectoryGenerator`, optional
            The object to generate the candidate trajectories for each pixel.
            If None uses the default EclipticCenteredSearch
        workunit : `WorkUnit`, optional
            An optional WorkUnit with additional meta-data, including the per-image WCS.
        extra_meta : `dict`, optional
            Any additional metadata to save as part of the results file.

        Returns
        -------
        keep : `Results`
            The results.
        """
        self._start_phase("KBMOD")

        # Determine how many images have at least 10% valid pixels.  Make sure
        # num_obs is no larger than 80% of the valid images.
        img_count = count_valid_images(stack, 0.9)
        if img_count == 0:
            raise ValueError("No valid images in input.")
        if config["num_obs"] == -1 or config["num_obs"] >= img_count:
            logger.info(f"Automatically setting num_obs = {img_count} (from {config['num_obs']}).")
            config.set("num_obs", img_count)

        if config["debug"]:
            logging.basicConfig(level=logging.DEBUG)
            logger.debug("Starting Search")
            logger.debug(str(config))
            logger.debug(kb.stat_gpu_memory_mb())

        if not config.validate():
            raise ValueError("Invalid configuration")

        if not kb.HAS_GPU:
            logger.warning("Code was compiled without GPU using CPU only.")
            config.set("cpu_only", True)

        # Apply the mask to the images.
        if config["do_mask"]:
            for i in range(stack.img_count()):
                stack.get_single_image(i).apply_mask(0xFFFFFF)

        # Perform the actual search.
        if trj_generator is None:
            trj_generator = create_trajectory_generator(config, work_unit=None)
        keep = self.do_core_search(config, stack, trj_generator)

        if config["do_clustering"] and len(keep) > 1:
            self._start_phase("clustering")
            mjds = [stack.get_obstime(t) for t in range(stack.img_count())]
            cluster_params = {
                "cluster_type": config["cluster_type"],
                "cluster_eps": config["cluster_eps"],
                "cluster_v_scale": config["cluster_v_scale"],
                "times": np.asarray(mjds),
            }
            apply_clustering(keep, cluster_params)
            self._end_phase("clustering")

        # Generate coadded stamps without filtering -- both the "stamp" column
        # as well as any additional coadds.
        self._start_phase("stamp generation")
        stamp_radius = config["stamp_radius"]
        stamp_type = config["stamp_type"]
        coadds = set(config["coadds"])
        coadds.add(stamp_type)

        # Add all the "coadd_*" columns and a "stamp" column. This is only
        # short term until we stop using the "stamp" column.
        append_coadds(keep, stack, coadds, stamp_radius)
        if f"coadd_{stamp_type}" in keep.colnames:
            keep.table["stamp"] = keep.table[f"coadd_{stamp_type}"]

        # Extract all the stamps for all time steps and append them onto the result rows.
        if config["save_all_stamps"]:
            append_all_stamps(keep, stack, stamp_radius)
        self._end_phase("stamp generation")

        # Append additional information derived from the WorkUnit if one is provided,
        # including a global WCS and per-time (RA, dec) predictions for each image.
        if workunit is not None:
            self._start_phase("append_positions_to_results")
            keep.table.wcs = workunit.wcs
            if config["compute_ra_dec"]:
                append_positions_to_results(workunit, keep)
            self._end_phase("append_positions_to_results")

        # Create and save any additional meta data that should be saved with the results.
        num_img = stack.img_count()

        self._start_phase("write results")
        if extra_meta is not None:
            meta_to_save = extra_meta.copy()
        else:
            meta_to_save = {}
        meta_to_save["num_img"] = num_img
        meta_to_save["dims"] = stack.get_width(), stack.get_height()
        keep.set_mjd_utc_mid(np.array([stack.get_obstime(i) for i in range(num_img)]))

        if config["result_filename"] is not None:
            logger.info(f"Saving results table to {config['result_filename']}")
<<<<<<< HEAD
            if not config["save_all_stamps"]:
                keep.write_table(
                    config["result_filename"], cols_to_drop=["all_stamps"], extra_meta=meta_to_save
                )
            else:
                keep.write_table(config["result_filename"], extra_meta=meta_to_save)

            if config["save_config"]:
                # create provenance directory write out the config file
                result_dir = os.path.dirname(config["result_filename"])
                base_file = os.path.basename(config["result_filename"])
                for ext in keep._supported_formats:
                    if base_file.endswith(ext):
                        base_file = base_file[: -len(ext)]
                        break
                provenance_dir = os.path.join(result_dir, base_file + "_provenance")
                os.makedirs(provenance_dir, exist_ok=True)
                config.to_file(os.path.join(provenance_dir, base_file + "_config.yaml"))
        full_timer.stop()
=======
            keep.write_table(config["result_filename"], extra_meta=meta_to_save)
        self._end_phase("write results")

        # Display the stats for each of the search phases.
        self._end_phase("KBMOD")
        if config["debug"]:
            self.display_phase_stats()
>>>>>>> 661554dd

        return keep

    def run_search_from_work_unit(self, work):
        """Run a KBMOD search from a WorkUnit object.

        Parameters
        ----------
        work : `WorkUnit`
            The input data and configuration.

        Returns
        -------
        keep : `Results`
            The results.
        """
        trj_generator = create_trajectory_generator(work.config, work_unit=work)

        # Extract extra metadata. We do not use the full org_image_meta table from the WorkUnit
        # because this can be very large and varies with the source. Instead we only save a
        # few pre-defined fields to the results data.
        extra_meta = work.get_constituent_meta(["visit", "filter"])

        # Run the search.
        return self.run_search(
            work.config,
            work.im_stack,
            trj_generator=trj_generator,
            workunit=work,
            extra_meta=extra_meta,
        )


def append_positions_to_results(workunit, results):
    """Append predicted (x, y) and (RA, dec) positions in the original images. If
    the images were reprojected, also appends the (RA, dec) in the common frame.

    Parameters
    ----------
    workunit : `WorkUnit`
        The WorkUnit with all the WCS information.
    results : `Results`
        The current table of results including the per-pixel trajectories.
        This is modified in-place.
    """
    num_results = len(results)
    if num_results == 0:
        return  # Nothing to do

    num_times = workunit.im_stack.img_count()
    times = workunit.im_stack.build_zeroed_times()

    # Predict where each candidate trajectory will be at each time step in the
    # common WCS frame. These are the pixel locations used to assess the trajectory.
    xp = predict_pixel_locations(times, results["x"], results["vx"], as_int=False)
    yp = predict_pixel_locations(times, results["y"], results["vy"], as_int=False)
    results.table["pred_x"] = xp
    results.table["pred_y"] = yp

    # Compute the predicted (RA, dec) positions for each trajectory the common WCS
    # frame and original image WCS frames.
    all_inds = np.arange(num_times)
    all_ra = np.zeros((len(results), num_times))
    all_dec = np.zeros((len(results), num_times))
    if workunit.wcs is not None:
        logger.info("Found common WCS. Adding global_ra and global_dec columns.")

        # Compute the (RA, dec) for each result x time in the common WCS frame.
        skypos = workunit.wcs.pixel_to_world(xp, yp)
        results.table["global_ra"] = skypos.ra.degree
        results.table["global_dec"] = skypos.dec.degree

        # Loop over the trajectories to build the (RA, dec) positions in each image's WCS frame.
        for idx in range(num_results):
            # Build a list of this trajectory's RA, dec position at each time.
            pos_list = [skypos[idx, j] for j in range(num_times)]
            img_skypos = workunit.image_positions_to_original_icrs(
                image_indices=all_inds,  # Compute for all times.
                positions=pos_list,
                input_format="radec",
                output_format="radec",
                filter_in_frame=False,
            )

            # We get back a list of SkyCoord, because we gave a list.
            # So we flatten it and extract the coordinate values.
            for time_idx in range(num_times):
                all_ra[idx, time_idx] = img_skypos[time_idx].ra.degree
                all_dec[idx, time_idx] = img_skypos[time_idx].dec.degree

    else:
        logger.info("No common WCS found. Skipping global_ra and global_dec columns.")

        # If there are no global WCS, we just predict per image.
        for time_idx in range(num_times):
            wcs = workunit.get_wcs(time_idx)
            if wcs is not None:
                skypos = wcs.pixel_to_world(xp[:, time_idx], yp[:, time_idx])
                all_ra[:, time_idx] = skypos.ra.degree
                all_dec[:, time_idx] = skypos.dec.degree

    # Add the per-image coordinates to the results table.
    results.table["img_ra"] = all_ra
    results.table["img_dec"] = all_dec

    # If we have have per-image WCSes, compute the pixel location in the original image.
    if "per_image_wcs" in workunit.org_img_meta.colnames:
        img_x = np.zeros((len(results), num_times))
        img_y = np.zeros((len(results), num_times))
        for time_idx in range(num_times):
            wcs = workunit.org_img_meta["per_image_wcs"][time_idx]
            if wcs is not None:
                xy_pos = wcs.world_to_pixel_values(all_ra[:, time_idx], all_dec[:, time_idx])
                img_x[:, time_idx] = xy_pos[0]
                img_y[:, time_idx] = xy_pos[1]

        results.table["img_x"] = img_x
        results.table["img_y"] = img_y<|MERGE_RESOLUTION|>--- conflicted
+++ resolved
@@ -1,10 +1,7 @@
 import logging
 import numpy as np
-<<<<<<< HEAD
+import psutil
 import os
-=======
-import psutil
->>>>>>> 661554dd
 import sys
 import time
 
@@ -456,13 +453,7 @@
 
         if config["result_filename"] is not None:
             logger.info(f"Saving results table to {config['result_filename']}")
-<<<<<<< HEAD
-            if not config["save_all_stamps"]:
-                keep.write_table(
-                    config["result_filename"], cols_to_drop=["all_stamps"], extra_meta=meta_to_save
-                )
-            else:
-                keep.write_table(config["result_filename"], extra_meta=meta_to_save)
+            keep.write_table(config["result_filename"], extra_meta=meta_to_save)
 
             if config["save_config"]:
                 # create provenance directory write out the config file
@@ -475,16 +466,12 @@
                 provenance_dir = os.path.join(result_dir, base_file + "_provenance")
                 os.makedirs(provenance_dir, exist_ok=True)
                 config.to_file(os.path.join(provenance_dir, base_file + "_config.yaml"))
-        full_timer.stop()
-=======
-            keep.write_table(config["result_filename"], extra_meta=meta_to_save)
         self._end_phase("write results")
 
         # Display the stats for each of the search phases.
         self._end_phase("KBMOD")
         if config["debug"]:
             self.display_phase_stats()
->>>>>>> 661554dd
 
         return keep
 
