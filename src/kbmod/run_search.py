import time
import os

from astropy.time import Time
import astropy.units as u
import astropy.coordinates as astroCoords
import numpy as np
from .analysis_utils import Interface, PostProcess
import kbmod.search as kb
import koffi
<<<<<<< HEAD
from .configuration import KBMODConfig
from .result_list import *
=======
>>>>>>> af82148b
from numpy.linalg import lstsq


class run_search:
    """
    Run the KBMOD grid search.

    Parameters
    ----------
    input_parameters : ``dict``
        Additional parameters. Merged with (and checked against) the loaded input file and
        the defaults provided in the KBMODConfig class.
    config_file : ``str`` (optional)
        The name and path of the configuration file.

    Attributes
    ----------
    config : ``KBMODConfig``
        Search parameters.
    """

    def __init__(self, input_parameters, config_file=None):
        self.config = KBMODConfig()

        # Load parameters from a file.
        if config_file != None:
            self.config.load_from_file(config_file)

        # Load any additional parameters (overwriting what is there).
        if len(input_parameters) > 0:
            self.config.set_from_dict(input_parameters)

        # Validate the configuration.
        self.config.validate()

    def do_gpu_search(self, search, img_info, suggested_angle, post_process):
        """
        Performs search on the GPU.

        Parameters
        ----------
        search : ``~kbmod.search.Search``
            Search object.
        img_info : ``kbmod.search.ImageInfo``
            ImageInfo object.
        suggested_angle : ``float``
            Angle a 12 arcsecond segment parallel to the ecliptic is
            seen under from the image origin.
        post_process :
            Don't know
        """
        search_params = {}

        # Run the grid search
        # Set min and max values for angle and velocity
        if self.config["average_angle"] == None:
            average_angle = suggested_angle
        else:
            average_angle = self.config["average_angle"]
        ang_min = average_angle - self.config["ang_arr"][0]
        ang_max = average_angle + self.config["ang_arr"][1]
        vel_min = self.config["v_arr"][0]
        vel_max = self.config["v_arr"][1]
        search_params["ang_lims"] = [ang_min, ang_max]
        search_params["vel_lims"] = [vel_min, vel_max]

        # Set the search bounds.
        if self.config["x_pixel_bounds"] and len(self.config["x_pixel_bounds"]) == 2:
            search.set_start_bounds_x(self.config["x_pixel_bounds"][0], self.config["x_pixel_bounds"][1])
        elif self.config["x_pixel_buffer"] and self.config["x_pixel_buffer"] > 0:
            width = search.get_image_stack().get_width()
            search.set_start_bounds_x(-self.config["x_pixel_buffer"], width + self.config["x_pixel_buffer"])

        if self.config["y_pixel_bounds"] and len(self.config["y_pixel_bounds"]) == 2:
            search.set_start_bounds_y(self.config["y_pixel_bounds"][0], self.config["y_pixel_bounds"][1])
        elif self.config["y_pixel_buffer"] and self.config["y_pixel_buffer"] > 0:
            height = search.get_image_stack().get_height()
            search.set_start_bounds_y(-self.config["y_pixel_buffer"], height + self.config["y_pixel_buffer"])

        # If we are using barycentric corrections, compute the parameters and
        # enable it in the search function.
        if self.config["bary_dist"] is not None:
            bary_corr = self._calc_barycentric_corr(img_info, self.config["bary_dist"])
            # print average barycentric velocity for debugging

            mjd_range = img_info.get_duration()
            bary_vx = bary_corr[-1, 0] / mjd_range
            bary_vy = bary_corr[-1, 3] / mjd_range
            bary_v = np.sqrt(bary_vx * bary_vx + bary_vy * bary_vy)
            bary_ang = np.arctan2(bary_vy, bary_vx)
            print("Average Velocity from Barycentric Correction", bary_v, "pix/day", bary_ang, "angle")
            search.enable_corr(bary_corr.flatten())

        search_start = time.time()
        print("Starting Search")
        print("---------------------------------------")
        param_headers = (
            "Ecliptic Angle",
            "Min. Search Angle",
            "Max Search Angle",
            "Min Velocity",
            "Max Velocity",
        )
        param_values = (suggested_angle, *search_params["ang_lims"], *search_params["vel_lims"])
        for header, val in zip(param_headers, param_values):
            print("%s = %.4f" % (header, val))

        # If we are using gpu_filtering, enable it and set the parameters.
        if self.config["gpu_filter"]:
            print("Using in-line GPU sigmaG filtering methods", flush=True)
            coeff = post_process._find_sigmaG_coeff(self.config["sigmaG_lims"])
            search.enable_gpu_sigmag_filter(
                np.array(self.config["sigmaG_lims"]) / 100.0,
                coeff,
                self.config["lh_level"],
            )

        # If we are using an encoded image representation on GPU, enable it and
        # set the parameters.
        if self.config["encode_psi_bytes"] > 0 or self.config["encode_phi_bytes"] > 0:
            search.enable_gpu_encoding(self.config["encode_psi_bytes"], self.config["encode_phi_bytes"])

        # Enable debugging.
        if self.config["debug"]:
            search.set_debug(self.config["debug"])

        search.search(
            int(self.config["ang_arr"][2]),
            int(self.config["v_arr"][2]),
            *search_params["ang_lims"],
            *search_params["vel_lims"],
            int(self.config["num_obs"]),
        )
        print("Search finished in {0:.3f}s".format(time.time() - search_start), flush=True)
        return (search, search_params)

    def run_search(self):
        """This function serves as the highest-level python interface for starting
        a KBMOD search.

        The `config` attribute requires the following key value pairs.

        Parameters
        ----------
        self.config.im_filepath : string
            Path to the folder containing the images to be ingested into
            KBMOD and searched over.
        self.config.res_filepath : string
            Path to the folder that will contain the results from the search.
            If ``None`` the program skips outputting the files.
        self.config.out_suffix : string
            Suffix to append to the output files. Used to differentiate
            between different searches over the same stack of images.
        self.config.time_file : string
            Path to the file containing the image times (or None to use
            values from the FITS files).
        self.config.psf_file : string
            Path to the file containing the image PSFs (or None to use default).
        self.config.lh_level : float
            Minimum acceptable likelihood level for a trajectory.
            Trajectories with likelihoods below this value will be discarded.
        self.config.psf_val : float
            The value of the variance of the default PSF to use.
        self.config.mjd_lims : numpy array
            Limits the search to images taken within the limits input by
            mjd_lims (or None for no filtering).
        self.config.average_angle : float
            Overrides the ecliptic angle calculation and instead centers
            the average search around average_angle.

        Returns
        -------
        keep : ResultList
            The results.
        """
        start = time.time()
        kb_interface = Interface()

        # Load the PSF.
        default_psf = kb.psf(self.config["psf_val"])

        # Load images to search
        stack, img_info = kb_interface.load_images(
            self.config["im_filepath"],
            self.config["time_file"],
            self.config["psf_file"],
            self.config["mjd_lims"],
            default_psf,
            verbose=self.config["debug"],
        )

        # Compute the ecliptic angle for the images.
        center_pixel = (img_info.stats[0].width / 2, img_info.stats[0].height / 2)
        suggested_angle = self._calc_suggested_angle(img_info.stats[0].wcs, center_pixel)

        # Set up the post processing data structure.
        kb_post_process = PostProcess(self.config, img_info.get_all_mjd())

        # Apply the mask to the images.
        if self.config["do_mask"]:
            stack = kb_post_process.apply_mask(
                stack,
                mask_num_images=self.config["mask_num_images"],
                mask_threshold=self.config["mask_threshold"],
                mask_grow=self.config["mask_grow"],
            )

        # Perform the actual search.
        search = kb.stack_search(stack)
        search, search_params = self.do_gpu_search(search, img_info, suggested_angle, kb_post_process)

        # Load the KBMOD results into Python and apply a filter based on
        # 'filter_type.
        mjds = np.array(img_info.get_all_mjd())
        keep = kb_post_process.load_and_filter_results(
            search,
            self.config["lh_level"],
            chunk_size=self.config["chunk_size"],
            max_lh=self.config["max_lh"],
        )
        if self.config["do_stamp_filter"]:
            kb_post_process.apply_stamp_filter(
                keep,
                search,
                center_thresh=self.config["center_thresh"],
                peak_offset=self.config["peak_offset"],
                mom_lims=self.config["mom_lims"],
                stamp_type=self.config["stamp_type"],
                stamp_radius=self.config["stamp_radius"],
            )

        if self.config["do_clustering"]:
            cluster_params = {}
            cluster_params["x_size"] = img_info.get_x_size()
            cluster_params["y_size"] = img_info.get_y_size()
            cluster_params["vel_lims"] = search_params["vel_lims"]
            cluster_params["ang_lims"] = search_params["ang_lims"]
            cluster_params["mjd"] = mjds
            kb_post_process.apply_clustering(keep, cluster_params)

        # Extract all the stamps.
        kb_post_process.get_all_stamps(keep, search, self.config["stamp_radius"])

        # Count how many known objects we found.
        if self.config["known_obj_thresh"]:
            self._count_known_matches(keep, img_info, search)

        del search

        # Save the results and the configuration information used.
        print(f"Found {keep.num_results()} potential trajectories.")
        if self.config["res_filepath"] is not None:
            keep.save_to_files(self.config["res_filepath"], self.config["output_suffix"])

            config_filename = os.path.join(
                self.config["res_filepath"], f"config_{self.config['output_suffix']}.yml"
            )
            self.config.save_configuration(config_filename, overwrite=True)

        end = time.time()
        print("Time taken for patch: ", end - start)

        return keep

    def _count_known_matches(self, result_list, img_info, search):
        """Look up the known objects that overlap the images and count how many
        are found among the results.

        Parameters
        ----------
        result_list : ``kbmod.ResultList``
            The result objects found by the search.
        img_info : ``kbmod.search.InfoSet``
            Information from the fits images, including WCS.
        search : ``kbmod.search.stack_search``
            A stack_search object containing information about the search.
        """
        # Get the image metadata
        im_filepath = self.config["im_filepath"]
        filenames = sorted(os.listdir(im_filepath))
        image_list = [os.path.join(im_filepath, im_name) for im_name in filenames]
        metadata = koffi.ImageMetadataStack(image_list)

        # Get the pixel positions of results
        ps_list = []

        for row in result_list.results:
            pix_pos_objs = search.get_mult_traj_pos(row.trajectory)
            pixel_positions = list(map(lambda p: [p.x, p.y], pix_pos_objs))
            ps = koffi.PotentialSource()
            ps.build_from_images_and_xy_positions(pixel_positions, metadata)
            ps_list.append(ps)

        print("-----------------")
        matches = {}
        known_obj_thresh = self.config["known_obj_thresh"]
        min_obs = self.config["known_obj_obs"]
        if self.config["known_obj_jpl"]:
            print("Quering known objects from JPL")
            matches = koffi.jpl_query_known_objects_stack(
                potential_sources=ps_list,
                images=metadata,
                min_observations=min_obs,
                tolerance=known_obj_thresh,
            )
        else:
            print("Quering known objects from SkyBoT")
            matches = koffi.skybot_query_known_objects_stack(
                potential_sources=ps_list,
                images=metadata,
                min_observations=min_obs,
                tolerance=known_obj_thresh,
            )

        matches_string = ""
        num_found = 0
        for ps_id in matches.keys():
            if len(matches[ps_id]) > 0:
                num_found += 1
                matches_string += f"result id {ps_id}:" + str(matches[ps_id])[1:-1] + "\n"
        print(
            "Found %i objects with at least %i potential observations." % (num_found, self.config["num_obs"])
        )

        if num_found > 0:
            print(matches_string)
        print("-----------------")

    def _calc_barycentric_corr(self, img_info, dist):
        """
        This function calculates the barycentric corrections between
        each image and the first.

        The barycentric correction is the shift in x,y pixel position expected for
        an object that is stationary in barycentric coordinates, at a barycentric
        radius of dist au. This function returns a linear fit to the barycentric
        correction as a function of position on the first image.

        Parameters
        ----------
        img_info : ``kbmod.search.ImageInfo``
            ImageInfo
        dist : ``float``
            Distance to object from barycenter in AU.

        Returns
        -------
        baryCoeff : ``np array``
            The coefficients for the barycentric correction.
        """
        from astropy import units as u
        from astropy.coordinates import SkyCoord, get_body_barycentric, solar_system_ephemeris

        wcslist = [img_info.stats[i].wcs for i in range(img_info.num_images)]
        mjdlist = np.array(img_info.get_all_mjd())
        x_size = img_info.get_x_size()
        y_size = img_info.get_y_size()

        # make grid with observer-centric RA/DEC of first image
        xlist, ylist = np.mgrid[0:x_size, 0:y_size]
        xlist = xlist.flatten()
        ylist = ylist.flatten()
        cobs = wcslist[0].pixel_to_world(xlist, ylist)

        # convert this grid to barycentric x,y,z, assuming distance r
        # [obs_to_bary_wdist()]
        with solar_system_ephemeris.set("de432s"):
            obs_pos = get_body_barycentric("earth", Time(mjdlist[0], format="mjd"))
        cobs.representation_type = "cartesian"
        # barycentric distance of observer
        r2_obs = obs_pos.x * obs_pos.x + obs_pos.y * obs_pos.y + obs_pos.z * obs_pos.z
        # calculate distance r along line of sight that gives correct
        # barycentric distance
        # |obs_pos + r * cobs|^2 = dist^2
        # obs_pos^2 + 2r (obs_pos dot cobs) + cobs^2 = dist^2
        dot = obs_pos.x * cobs.x + obs_pos.y * cobs.y + obs_pos.z * cobs.z
        bary_dist = dist * u.au
        r = -dot + np.sqrt(bary_dist * bary_dist - r2_obs + dot * dot)
        # barycentric coordinate is observer position + r * line of sight
        cbary = SkyCoord(
            obs_pos.x + r * cobs.x,
            obs_pos.y + r * cobs.y,
            obs_pos.z + r * cobs.z,
            representation_type="cartesian",
        )

        baryCoeff = np.zeros((len(wcslist), 6))
        for i in range(1, len(wcslist)):  # corections for wcslist[0] are 0
            # hold the barycentric coordinates constant and convert to new frame
            # by subtracting the observer's new position and converting to RA/DEC and pixel
            # [bary_to_obs_fast()]
            with solar_system_ephemeris.set("de432s"):
                obs_pos = get_body_barycentric("earth", Time(mjdlist[i], format="mjd"))
            c = SkyCoord(
                cbary.x - obs_pos.x, cbary.y - obs_pos.y, cbary.z - obs_pos.z, representation_type="cartesian"
            )
            c.representation_type = "spherical"
            pix = wcslist[i].world_to_pixel(c)

            # do linear fit to get coefficients
            ones = np.ones_like(xlist)
            A = np.stack([ones, xlist, ylist], axis=-1)
            coef_x, _, _, _ = lstsq(A, (pix[0] - xlist))
            coef_y, _, _, _ = lstsq(A, (pix[1] - ylist))
            baryCoeff[i, 0:3] = coef_x
            baryCoeff[i, 3:6] = coef_y

        return baryCoeff

    def _calc_suggested_angle(self, wcs, center_pixel=(1000, 2000), step=12):
        """Projects an unit-vector parallel with the ecliptic onto the image
        and calculates the angle of the projected unit-vector in the pixel
        space.

        Parameters
        ----------
        wcs : ``astropy.wcs.WCS``
            World Coordinate System object.
        center_pixel : tuple, array-like
            Pixel coordinates of image center.
        step : ``float`` or ``int``
            Size of step, in arcseconds, used to find the pixel coordinates of
                the second pixel in the image parallel to the ecliptic.

        Returns
        -------
        suggested_angle : ``float``
            Angle the projected unit-vector parallel to the ecliptic
            closes with the image axes. Used to transform the specified
            search angles, with respect to the ecliptic, to search angles
            within the image.

        Note
        ----
        It is not neccessary to calculate this angle for each image in an
        image set if they have all been warped to a common WCS.

        See Also
        --------
        run_search.do_gpu_search
        """
        # pick a starting pixel approximately near the center of the image
        # convert it to ecliptic coordinates
        start_pixel = np.array(center_pixel)
        start_pixel_coord = astroCoords.SkyCoord.from_pixel(start_pixel[0], start_pixel[1], wcs)
        start_ecliptic_coord = start_pixel_coord.geocentrictrueecliptic

        # pick a guess pixel by moving parallel to the ecliptic
        # convert it to pixel coordinates for the given WCS
        guess_ecliptic_coord = astroCoords.SkyCoord(
            start_ecliptic_coord.lon + step * u.arcsec,
            start_ecliptic_coord.lat,
            frame="geocentrictrueecliptic",
        )
        guess_pixel_coord = guess_ecliptic_coord.to_pixel(wcs)

        # calculate the distance, in pixel coordinates, between the guess and
        # the start pixel. Calculate the angle that represents in the image.
        x_dist, y_dist = np.array(guess_pixel_coord) - start_pixel
        return np.arctan2(y_dist, x_dist)<|MERGE_RESOLUTION|>--- conflicted
+++ resolved
@@ -8,11 +8,8 @@
 from .analysis_utils import Interface, PostProcess
 import kbmod.search as kb
 import koffi
-<<<<<<< HEAD
 from .configuration import KBMODConfig
 from .result_list import *
-=======
->>>>>>> af82148b
 from numpy.linalg import lstsq
 
 
