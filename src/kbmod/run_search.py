import os
import time

import koffi
import numpy as np

import kbmod.search as kb

from .configuration import SearchConfiguration
from .data_interface import load_input_from_config, load_input_from_file
from .filters.clustering_filters import apply_clustering
from .filters.sigma_g_filter import apply_clipped_sigma_g, SigmaGClipping
from .filters.stamp_filters import append_all_stamps, get_coadds_and_filter_results
from .masking import apply_mask_operations
from .results import Results
from .trajectory_generator import KBMODV1Search
from .wcs_utils import calc_ecliptic_angle
from .work_unit import WorkUnit


logger = kb.Logging.getLogger(__name__)


class SearchRunner:
    """A class to run the KBMOD grid search."""

    def __init__(self):
        pass

    def get_angle_limits(self, config):
        """Compute the angle limits based on the configuration information.

        Parameters
        ----------
        config : `SearchConfiguration`
            The configuration parameters

        Returns
        -------
        res : `list`
            A list with the minimum and maximum angle to search (in pixel space).
        """
        ang_min = config["average_angle"] - config["ang_arr"][0]
        ang_max = config["average_angle"] + config["ang_arr"][1]
        return [ang_min, ang_max]

    def load_and_filter_results(self, search, config):
        """This function loads results that are output by the gpu grid search.
        Results are loaded in chunks and evaluated to see if the minimum
        likelihood level has been reached. If not, another chunk of results is
        fetched. The results are filtered using a clipped-sigmaG filter as they
        are loaded and only the passing results are kept.

        Parameters
        ----------
        search : `kbmod.search`
            The search function object.
        config : `SearchConfiguration`
            The configuration parameters
        chunk_size : int
            The number of results to load at a given time from search.

        Returns
        -------
        keep : `Results`
            A Results object containing values from trajectories.
        """
        # Parse and check the configuration parameters.
        num_obs = config["num_obs"]
        sigmaG_lims = config["sigmaG_lims"]
        clip_negative = config["clip_negative"]
        lh_level = config["lh_level"]
        max_lh = config["max_lh"]
        chunk_size = config["chunk_size"]
        if chunk_size <= 0:
            raise ValueError(f"Invalid chunk size {chunk_size}")
        num_cores = config["num_cores"]
        if num_cores <= 0:
            raise ValueError(f"Invalid number of cores {num_cores}")

        # Set up the list of results.
        img_stack = search.get_imagestack()
        num_times = img_stack.img_count()
        keep = Results()

        # Set up the clipped sigmaG filter.
        if sigmaG_lims is not None:
            bnds = sigmaG_lims
        else:
            bnds = [25, 75]
        clipper = SigmaGClipping(bnds[0], bnds[1], 2, clip_negative)

        logger.info("Retrieving Results")
        likelihood_limit = False
        res_num = 0
        total_count = 0
        while likelihood_limit is False:
            results = search.get_results(res_num, chunk_size)
            logger.info(f"Chunk Start = {res_num}")
            logger.info(f"Chunk Max Likelihood = {results[0].lh}")
            logger.info(f"Chunk Min. Likelihood = {results[-1].lh}")

            trj_batch = []
            psi_batch = []
            phi_batch = []
            for i, trj in enumerate(results):
                # Stop as soon as we hit a result below our limit, because anything after
                # that is not guarrenteed to be valid due to potential on-GPU filtering.
                if trj.lh < lh_level:
                    likelihood_limit = True
                    break

                if trj.lh < max_lh:
                    trj_batch.append(trj)
                    psi_batch.append(search.get_psi_curves(trj))
                    phi_batch.append(search.get_phi_curves(trj))
                    total_count += 1

            batch_size = len(trj_batch)
            logger.info(f"Extracted batch of {batch_size} results for total of {total_count}")

            if batch_size > 0:
                result_batch = Results.from_trajectories(trj_batch)
                result_batch.add_psi_phi_data(psi_batch, phi_batch)

                # Do the sigma-G filtering and subsequent stats filtering.
                apply_clipped_sigma_g(clipper, result_batch)
                row_mask = result_batch["obs_count"] >= num_obs
                if lh_level > 0.0:
                    row_mask = row_mask & (result_batch["likelihood"] >= lh_level)
                result_batch.filter_rows(row_mask)

                # Add the results to the final set.
                keep.extend(result_batch)
            res_num += chunk_size
        return keep

    def do_gpu_search(self, config, stack, trj_generator):
        """Performs search on the GPU.

        Parameters
        ----------
        config : `SearchConfiguration`
            The configuration parameters
        stack : `ImageStack`
            The stack before the masks have been applied. Modified in-place.
        trj_generator : `TrajectoryGenerator`
            The object to generate the candidate trajectories for each pixel.

        Returns
        -------
        keep : `Results`
            The results.
        """
        # Create the search object which will hold intermediate data and results.
        search = kb.StackSearch(stack)

        width = search.get_image_width()
        height = search.get_image_height()

        # Set the search bounds.
        if config["x_pixel_bounds"] and len(config["x_pixel_bounds"]) == 2:
            search.set_start_bounds_x(config["x_pixel_bounds"][0], config["x_pixel_bounds"][1])
        elif config["x_pixel_buffer"] and config["x_pixel_buffer"] > 0:
            search.set_start_bounds_x(-config["x_pixel_buffer"], width + config["x_pixel_buffer"])

        if config["y_pixel_bounds"] and len(config["y_pixel_bounds"]) == 2:
            search.set_start_bounds_y(config["y_pixel_bounds"][0], config["y_pixel_bounds"][1])
        elif config["y_pixel_buffer"] and config["y_pixel_buffer"] > 0:
            search.set_start_bounds_y(-config["y_pixel_buffer"], height + config["y_pixel_buffer"])

        search_timer = kb.DebugTimer("grid search", logger)
        logger.debug(f"{trj_generator}")

        # If we are using gpu_filtering, enable it and set the parameters.
        if config["gpu_filter"]:
            logger.debug("Using in-line GPU sigmaG filtering methods", flush=True)
            coeff = SigmaGClipping.find_sigma_g_coeff(
                config["sigmaG_lims"][0],
                config["sigmaG_lims"][1],
            )
            search.enable_gpu_sigmag_filter(
                np.array(config["sigmaG_lims"]) / 100.0,
                coeff,
                config["lh_level"],
            )

        # If we are using an encoded image representation on GPU, enable it and
        # set the parameters.
        if config["encode_num_bytes"] > 0:
            search.enable_gpu_encoding(config["encode_num_bytes"])

        # Do the actual search.
        candidates = [trj for trj in trj_generator]
        search.search_all(candidates, int(config["num_obs"]))
        search_timer.stop()

        # Load the results.
        keep = self.load_and_filter_results(search, config)
        return keep

    def run_search(self, config, stack, trj_generator=None):
        """This function serves as the highest-level python interface for starting
        a KBMOD search given an ImageStack and SearchConfiguration.

        Parameters
        ----------
        config : `SearchConfiguration`
            The configuration parameters
        stack : `ImageStack`
            The stack before the masks have been applied. Modified in-place.
        trj_generator : `TrajectoryGenerator`, optional
            The object to generate the candidate trajectories for each pixel.
            If None uses the default KBMODv1 grid search

        Returns
        -------
        keep : `Results`
            The results.
        """
        full_timer = kb.DebugTimer("KBMOD", logger)

        # Apply the mask to the images.
        if config["do_mask"]:
            stack = apply_mask_operations(config, stack)

        # Perform the actual search.
        if trj_generator is None:
            ang_limits = self.get_angle_limits(config)
            trj_generator = KBMODV1Search(
                int(config["v_arr"][2]),
                config["v_arr"][0],
                config["v_arr"][1],
                int(config["ang_arr"][2]),
                ang_limits[0],
                ang_limits[1],
            )
        keep = self.do_gpu_search(config, stack, trj_generator)

        if config["do_stamp_filter"]:
            stamp_timer = kb.DebugTimer("stamp filtering", logger)
<<<<<<< HEAD
            get_coadds_and_filter_results(
                keep,
                stack,
                config,
                debug=config["debug"],
            )
=======
            get_coadds_and_filter(keep, stack, config)
>>>>>>> 823e834b
            stamp_timer.stop()

        if config["do_clustering"]:
            cluster_timer = kb.DebugTimer("clustering", logger)
            mjds = [stack.get_obstime(t) for t in range(stack.img_count())]
            cluster_params = {
                "ang_lims": self.get_angle_limits(config),
                "cluster_type": config["cluster_type"],
                "eps": config["eps"],
                "mjd": np.array(mjds),
                "vel_lims": config["v_arr"],
                "width": stack.get_width(),
                "height": stack.get_height(),
            }
            apply_clustering(keep, cluster_params)
            cluster_timer.stop()

        # Extract all the stamps for all time steps and append them onto the result rows.
        if config["save_all_stamps"]:
            stamp_timer = kb.DebugTimer("computing all stamps", logger)
            append_all_stamps(keep, stack, config["stamp_radius"])
            stamp_timer.stop()

        # TODO - Re-enable the known object counting once we have a way to pass
        # A WCS into the WorkUnit.
        # Count how many known objects we found.
        # if config["known_obj_thresh"]:
        #    _count_known_matches(keep, search)

        # Save the results and the configuration information used.
        logger.info(f"Found {len(keep)} potential trajectories.")
        if config["res_filepath"] is not None and config["ind_output_files"]:
            trj_filename = os.path.join(config["res_filepath"], f"results_{config['output_suffix']}.txt")
            keep.write_trajectory_file(trj_filename)

            config_filename = os.path.join(config["res_filepath"], f"config_{config['output_suffix']}.yml")
            config.to_file(config_filename, overwrite=True)
        if config["result_filename"] is not None:
            if not config["save_all_stamps"]:
                keep.write_table(config["result_filename"], cols_to_drop=["all_stamps"])
            else:
                keep.write_table(config["result_filename"])
        full_timer.stop()

        return keep

    def run_search_from_work_unit(self, work):
        """Run a KBMOD search from a WorkUnit object.

        Parameters
        ----------
        work : `WorkUnit`
            The input data and configuration.

        Returns
        -------
        keep : `Results`
            The results.
        """
        # Set the average angle if it is not set.
        if work.config["average_angle"] is None:
            center_pixel = (work.im_stack.get_width() / 2, work.im_stack.get_height() / 2)
            if work.get_wcs(0) is not None:
                work.config.set("average_angle", calc_ecliptic_angle(work.get_wcs(0), center_pixel))
            else:
                logger.warning("Average angle not set and no WCS provided. Setting average_angle=0.0")
                work.config.set("average_angle", 0.0)

        # Run the search.
        return self.run_search(work.config, work.im_stack)

    def run_search_from_config(self, config):
        """Run a KBMOD search from a SearchConfiguration object
        (or corresponding dictionary).

        Parameters
        ----------
        config : `SearchConfiguration` or `dict`
            The configuration object with all the information for the run.

        Returns
        -------
        keep : `Results`
            The results.
        """
        if type(config) is dict:
            config = SearchConfiguration.from_dict(config)

        # Load the data.
        work = load_input_from_config(config)
        return self.run_search_from_work_unit(work)

    def run_search_from_file(self, filename, overrides=None):
        """Run a KBMOD search from a configuration or WorkUnit file.

        Parameters
        ----------
        filename : `str`
            The name of the input file.
        overrides : `dict`, optional
            A dictionary of configuration parameters to override. For testing.

        Returns
        -------
        keep : `Results`
            The results.
        """
        work = load_input_from_file(filename, overrides)
        return self.run_search_from_work_unit(work)

    def _count_known_matches(self, result_list, search):
        """Look up the known objects that overlap the images and count how many
        are found among the results.

        Parameters
        ----------
        result_list : ``kbmod.ResultList``
            The result objects found by the search.
        search : ``kbmod.search.StackSearch``
            A StackSearch object containing information about the search.
        """
        # Get the image metadata
        im_filepath = config["im_filepath"]
        filenames = sorted(os.listdir(im_filepath))
        image_list = [os.path.join(im_filepath, im_name) for im_name in filenames]
        metadata = koffi.ImageMetadataStack(image_list)

        # Get the pixel positions of results
        ps_list = []

        times = search.stack.build_zeroed_times()
        for row in result_list.results:
            trj = row.trajectory
            PixelPositions = [[trj.get_x_pos(t), trj.get_y_pos(t)] for t in times]

            ps = koffi.PotentialSource()
            ps.build_from_images_and_xy_positions(PixelPositions, metadata)
            ps_list.append(ps)

        matches = {}
        known_obj_thresh = config["known_obj_thresh"]
        min_obs = config["known_obj_obs"]
        if config["known_obj_jpl"]:
            logger.info("Querying known objects from JPL.")
            matches = koffi.jpl_query_known_objects_stack(
                potential_sources=ps_list,
                images=metadata,
                min_observations=min_obs,
                tolerance=known_obj_thresh,
            )
        else:
            logger.info("Querying known objects from SkyBoT.")
            matches = koffi.skybot_query_known_objects_stack(
                potential_sources=ps_list,
                images=metadata,
                min_observations=min_obs,
                tolerance=known_obj_thresh,
            )

        matches_string = ""
        num_found = 0
        for ps_id in matches.keys():
            if len(matches[ps_id]) > 0:
                num_found += 1
                matches_string += f"result id {ps_id}:" + str(matches[ps_id])[1:-1] + "\n"
        logger.info(f"Found {num_found} objects with at least {config['num_obs']} potential observations.")

        if num_found > 0:
            logger.info(f"{matches_string}")<|MERGE_RESOLUTION|>--- conflicted
+++ resolved
@@ -239,16 +239,7 @@
 
         if config["do_stamp_filter"]:
             stamp_timer = kb.DebugTimer("stamp filtering", logger)
-<<<<<<< HEAD
-            get_coadds_and_filter_results(
-                keep,
-                stack,
-                config,
-                debug=config["debug"],
-            )
-=======
             get_coadds_and_filter(keep, stack, config)
->>>>>>> 823e834b
             stamp_timer.stop()
 
         if config["do_clustering"]:
