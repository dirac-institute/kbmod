--- conflicted
+++ resolved
@@ -44,19 +44,11 @@
     """
 
     def __init__(self, input_parameters, config_file=None):
-<<<<<<< HEAD
-        self.config = SearchConfiguration()
-
-        # Load parameters from a file.
-        if config_file != None:
-            self.config.load_from_yaml_file(config_file)
-=======
         # Load parameters from a file.
         if config_file != None:
             self.config = SearchConfiguration.from_file(config_file)
         else:
             self.config = SearchConfiguration()
->>>>>>> 89555b79
 
         # Load any additional parameters (overwriting what is there).
         if len(input_parameters) > 0:
@@ -310,11 +302,7 @@
             config_filename = os.path.join(
                 self.config["res_filepath"], f"config_{self.config['output_suffix']}.yml"
             )
-<<<<<<< HEAD
-            self.config.save_to_yaml_file(config_filename, overwrite=True)
-=======
             self.config.to_file(config_filename, overwrite=True)
->>>>>>> 89555b79
 
         end = time.time()
         print("Time taken for patch: ", end - start)
