--- conflicted
+++ resolved
@@ -204,53 +204,6 @@
   bounds : `tuple`
       A ``(min, max)`` tuple.
   )doc";
-<<<<<<< HEAD
-=======
-
-static const auto DOC_RawImage_find_peak = R"doc(
-  Returns the pixel coordinates of the maximum value.
-
-  Parameters
-  ----------
-  furthest_from_center : `bool`
-      When `True`, and multiple identical maxima exist, returns the one that is
-      at a greatest L2 distance from the center of the image. Otherwise it
-      returns the last maxima that was found in a row-wise ordered search.
-
-  Returns
-  -------
-  location : `Index`, optional
-      Index of the maximum.
-  )doc";
-
-static const auto DOC_RawImage_find_central_moments = R"doc(
-  Returns the central moments of the image.
-
-  Returns
-  -------
-  moments : `ImageMoments`
-      Image moments.
-  )doc";
-
-static const auto DOC_RawImage_center_is_local_max = R"doc(
-  A filter on whether the center of the stamp is a local
-    maxima and the percentage of the stamp's total flux in this
-    pixel.
-
-  Parameters
-  ----------
-  local_max : ``bool``
-    Require the central pixel to be a local maximum.
-  flux_thresh : ``float``
-    The fraction of the stamp's total flux that needs to be in
-    the center pixel [0.0, 1.0].
-
-  Returns
-  -------
-  keep_row : `bool`
-      Whether or not the stamp passes the check.
-  )doc";
->>>>>>> 3fc159dd
 
 static const auto DOC_RawImage_create_stamp = R"doc(
   Create an image stamp around a given region.
