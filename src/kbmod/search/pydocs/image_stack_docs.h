--- conflicted
+++ resolved
@@ -86,7 +86,10 @@
   Returns the number of pixels per image.
   )doc";
 
-<<<<<<< HEAD
+static const auto DOC_ImageStack_get_total_pixels = R"doc(
+  Returns the total number of pixels in all the images.
+  )doc";
+
 static const auto DOC_ImageStack_copy_to_gpu = R"doc(
   Make a copy of the image and time data on the GPU. The image data
   is stored as a single linear vector of floats where the value of
@@ -96,10 +99,6 @@
 
 static const auto DOC_ImageStack_clear_from_gpu = R"doc(
   Frees both the time and image data from the GPU.
-=======
-static const auto DOC_ImageStack_get_total_pixels = R"doc(
-  Returns the total number of pixels in all the images.
->>>>>>> 63baed21
   )doc";
 
 }  // namespace pydocs
