#ifndef COMMON_H_
#define COMMON_H_

#include <assert.h>
<<<<<<< HEAD
#include <math.h>
=======
#include <cmath>
>>>>>>> ae3cca7c
#include <string>

#include "pydocs/common_docs.h"

// assert(condition, message if !condition)
#define assertm(exp, msg) assert(((void)msg, exp))

namespace search {
#ifdef HAVE_CUDA
constexpr bool HAVE_GPU = true;
#else
constexpr bool HAVE_GPU = false;
#endif

constexpr unsigned int MAX_KERNEL_RADIUS = 15;
constexpr unsigned short MAX_STAMP_EDGE = 64;
constexpr unsigned short CONV_THREAD_DIM = 32;
constexpr unsigned short THREAD_DIM_X = 128;
constexpr unsigned short THREAD_DIM_Y = 2;
constexpr unsigned short RESULTS_PER_PIXEL = 8;

// The NO_DATA flag indicates masked values in the image.
constexpr float NO_DATA = NAN;

enum StampType { STAMP_SUM = 0, STAMP_MEAN, STAMP_MEDIAN };

<<<<<<< HEAD
// A helper function to check that a pixel value is valid. This should include
// both masked pixel values (NO_DATA above) and other invalid values (e.g. inf).
inline bool pixel_value_valid(float value) {
    return std::isfinite(value);
}
=======
// A helper function to check that a pixel value is valid.
inline bool pixel_value_valid(float value) { return ((value != NO_DATA) && !std::isnan(value)); }
>>>>>>> ae3cca7c

/*
 * Data structure to represent an objects trajectory
 * through a stack of images
 */
struct Trajectory {
    // Trajectory velocities
    float vx = 0.0;
    float vy = 0.0;
    // Likelihood
    float lh = 0.0;
    // Est. Flux
    float flux = 0.0;
    // Origin
    short x = 0;
    short y = 0;
    // Number of images summed
    short obs_count;

    // Get pixel positions from a zero-shifted time.
    float get_x_pos(float time) const { return x + time * vx; }
    float get_y_pos(float time) const { return y + time * vy; }

    // A helper function to test if two trajectories are close in pixel space.
    bool is_close(Trajectory &trj_b, float pos_thresh, float vel_thresh) {
        return ((abs(x - trj_b.x) <= pos_thresh) && (abs(y - trj_b.y) <= pos_thresh) &&
                (fabs(vx - trj_b.vx) <= vel_thresh) && (fabs(vy - trj_b.vy) <= vel_thresh));
    }

    const std::string to_string() const {
        return "lh: " + std::to_string(lh) + " flux: " + std::to_string(flux) + " x: " + std::to_string(x) +
               " y: " + std::to_string(y) + " vx: " + std::to_string(vx) + " vy: " + std::to_string(vy) +
               " obs_count: " + std::to_string(obs_count);
    }

    // returns a yaml-compliant string
    const std::string to_yaml() const {
        return "{lh: " + std::to_string(lh) + ", flux: " + std::to_string(flux) +
               ", x: " + std::to_string(x) + ", y: " + std::to_string(y) + ", vx: " + std::to_string(vx) +
               ", vy: " + std::to_string(vy) + ", obs_count: " + std::to_string(obs_count) + "}";
    }
};

/* The parameters to use for the on device search. */

struct SearchParameters {
    // Basic filtering paramets.
    int min_observations;
    float min_lh;

    // Parameters for sigmaG filtering on device.
    bool do_sigmag_filter;
    float sgl_L;
    float sgl_H;
    float sigmag_coeff;

    // Use a compressed image representation.
    int encode_num_bytes;  // -1 (No encoding), 1 or 2

    // The bounds on which x and y pixels can be used
    // to start a search.
    int x_start_min;
    int x_start_max;
    int y_start_min;
    int y_start_max;

    // Provide debugging output.
    bool debug;

    const std::string to_string() const {
        std::string output = ("Filtering Settings:\n  min_observations: " + std::to_string(min_observations) +
                              "\n  min_lh: " + std::to_string(min_lh));
        if (do_sigmag_filter) {
            output += ("\n  SigmaG: [" + std::to_string(sgl_L) + ", " + std::to_string(sgl_H) +
                       "] coeff=" + std::to_string(sigmag_coeff));
        } else {
            output += "\n  SigmaG: OFF";
        }
        output += "\nencode_num_bytes: " + std::to_string(encode_num_bytes);
        output += ("\nBounds X=[" + std::to_string(x_start_min) + ", " + std::to_string(x_start_max) +
                   "] Y=[" + std::to_string(y_start_min) + ", " + std::to_string(y_start_max) + "]");
        return output;
    }
};

struct StampParameters {
    int radius = 10;
    StampType stamp_type = STAMP_SUM;
    bool do_filtering = false;

    // Thresholds on the location of the image peak.
    float center_thresh;
    float peak_offset_x;
    float peak_offset_y;

    // Limits on the moments.
    float m01_limit;
    float m10_limit;
    float m11_limit;
    float m02_limit;
    float m20_limit;

    const std::string to_string() const {
        // If filtering is turned off, output the minimal information on a single line.
        // Otherwise dump the full statistics on multiple lines.
        if (!do_filtering) {
            return ("Type: " + std::to_string(stamp_type) + "  Radius: " + std::to_string(radius) +
                    "  Filtering: false");
        } else {
            return ("Type: " + std::to_string(stamp_type) + "\nRadius: " + std::to_string(radius) +
                    "\nFiltering: true" + "\nCenter Thresh: " + std::to_string(center_thresh) +
                    "\nPeak Offset: x=" + std::to_string(peak_offset_x) + " y=" +
                    std::to_string(peak_offset_y) + "\nMoment Limits: m01=" + std::to_string(m01_limit) +
                    " m10=" + std::to_string(m10_limit) + " m11=" + std::to_string(m11_limit) +
                    " m02=" + std::to_string(m02_limit) + " m20=" + std::to_string(m02_limit));
        }
    }
};

// Basic image moments use for analysis.
struct ImageMoments {
    float m00;
    float m01;
    float m10;
    float m11;
    float m02;
    float m20;

    const std::string to_string() const {
        return "m00: " + std::to_string(m00) + " m01: " + std::to_string(m01) +
               " m10: " + std::to_string(m10) + " m11: " + std::to_string(m11) +
               " m02: " + std::to_string(m02) + " m20: " + std::to_string(m20);
    }
};

#ifdef Py_PYTHON_H
static void trajectory_bindings(py::module &m) {
    using tj = Trajectory;

    py::class_<tj>(m, "Trajectory", pydocs::DOC_Trajectory)
            .def(py::init<>())
            .def_readwrite("vx", &tj::vx)
            .def_readwrite("vy", &tj::vy)
            .def_readwrite("lh", &tj::lh)
            .def_readwrite("flux", &tj::flux)
            .def_readwrite("x", &tj::x)
            .def_readwrite("y", &tj::y)
            .def_readwrite("obs_count", &tj::obs_count)
            .def("get_x_pos", &tj::get_x_pos, pydocs::DOC_Trajectory_get_x_pos)
            .def("get_y_pos", &tj::get_y_pos, pydocs::DOC_Trajectory_get_y_pos)
            .def("is_close", &tj::is_close, pydocs::DOC_Trajectory_is_close)
            .def("__repr__", [](const tj &t) { return "Trajectory(" + t.to_string() + ")"; })
            .def("__str__", &tj::to_string)
            .def(py::pickle(
                    [](const tj &p) {  // __getstate__
                        return py::make_tuple(p.vx, p.vy, p.lh, p.flux, p.x, p.y, p.obs_count);
                    },
                    [](py::tuple t) {  // __setstate__
                        if (t.size() != 7) throw std::runtime_error("Invalid state!");
                        tj trj = {t[0].cast<float>(), t[1].cast<float>(), t[2].cast<float>(),
                                  t[3].cast<float>(), t[4].cast<short>(), t[5].cast<short>(),
                                  t[6].cast<short>()};
                        return trj;
                    }));
}

static void image_moments_bindings(py::module &m) {
    py::class_<ImageMoments>(m, "ImageMoments", pydocs::DOC_ImageMoments)
            .def(py::init<>())
            .def("__str__", &ImageMoments::to_string)
            .def_readwrite("m00", &ImageMoments::m00)
            .def_readwrite("m01", &ImageMoments::m01)
            .def_readwrite("m10", &ImageMoments::m10)
            .def_readwrite("m11", &ImageMoments::m11)
            .def_readwrite("m02", &ImageMoments::m02)
            .def_readwrite("m20", &ImageMoments::m20);
}

static void stamp_parameters_bindings(py::module &m) {
    py::class_<StampParameters>(m, "StampParameters", pydocs::DOC_StampParameters)
            .def(py::init<>())
            .def("__str__", &StampParameters::to_string)
            .def_readwrite("radius", &StampParameters::radius)
            .def_readwrite("stamp_type", &StampParameters::stamp_type)
            .def_readwrite("do_filtering", &StampParameters::do_filtering)
            .def_readwrite("center_thresh", &StampParameters::center_thresh)
            .def_readwrite("peak_offset_x", &StampParameters::peak_offset_x)
            .def_readwrite("peak_offset_y", &StampParameters::peak_offset_y)
            .def_readwrite("m01_limit", &StampParameters::m01_limit)
            .def_readwrite("m10_limit", &StampParameters::m10_limit)
            .def_readwrite("m11_limit", &StampParameters::m11_limit)
            .def_readwrite("m02_limit", &StampParameters::m02_limit)
            .def_readwrite("m20_limit", &StampParameters::m20_limit);
}

#endif /* Py_PYTHON_H */

} /* namespace search */

#endif /* COMMON_H_ */<|MERGE_RESOLUTION|>--- conflicted
+++ resolved
@@ -2,11 +2,7 @@
 #define COMMON_H_
 
 #include <assert.h>
-<<<<<<< HEAD
 #include <math.h>
-=======
-#include <cmath>
->>>>>>> ae3cca7c
 #include <string>
 
 #include "pydocs/common_docs.h"
@@ -33,16 +29,11 @@
 
 enum StampType { STAMP_SUM = 0, STAMP_MEAN, STAMP_MEDIAN };
 
-<<<<<<< HEAD
 // A helper function to check that a pixel value is valid. This should include
 // both masked pixel values (NO_DATA above) and other invalid values (e.g. inf).
 inline bool pixel_value_valid(float value) {
     return std::isfinite(value);
 }
-=======
-// A helper function to check that a pixel value is valid.
-inline bool pixel_value_valid(float value) { return ((value != NO_DATA) && !std::isnan(value)); }
->>>>>>> ae3cca7c
 
 /*
  * Data structure to represent an objects trajectory
