/*
 * kernels.cu
 *
 *  Created on: Jun 20, 2017
 *      Author: kbmod-usr
 */

#ifndef KERNELS_CU_
#define KERNELS_CU_
#define MAX_NUM_IMAGES 140
#define MAX_STAMP_IMAGES 200

#include <cmath>
#include <stdexcept>
#include <vector>
#include <stdio.h>
#include <float.h>

#include "common.h"
#include "cuda_errors.h"
#include "psi_phi_array_ds.h"
#include "trajectory_list.h"

namespace search {

<<<<<<< HEAD
// ---------------------------------------
// --- Memory Functions ------------------
// ---------------------------------------

extern "C" float *move_floats_to_gpu(std::vector<float> &data) {
    unsigned long memory_size = data.size() * sizeof(float);

    float *gpu_ptr;
    checkCudaErrors(cudaMalloc((void **)&gpu_ptr, memory_size));
    checkCudaErrors(cudaMemcpy(gpu_ptr, data.data(), memory_size, cudaMemcpyHostToDevice));

    return gpu_ptr;
}

extern "C" void free_gpu_float_array(float *gpu_ptr) {
    if (gpu_ptr == nullptr) throw std::runtime_error("Trying to free nullptr.");
    checkCudaErrors(cudaFree(gpu_ptr));
}

extern "C" void *move_void_array_to_gpu(void *data_array, long unsigned memory_size) {
    if (data_array == nullptr) throw std::runtime_error("No data given.");
    if (memory_size == 0) throw std::runtime_error("Invalid size.");

    void *gpu_ptr;
    checkCudaErrors(cudaMalloc((void **)&gpu_ptr, memory_size));
    checkCudaErrors(cudaMemcpy(gpu_ptr, data_array, memory_size, cudaMemcpyHostToDevice));

    return gpu_ptr;
}

extern "C" void free_gpu_void_array(void *gpu_ptr) {
    if (gpu_ptr == nullptr) throw std::runtime_error("Trying to free nullptr.");
    checkCudaErrors(cudaFree(gpu_ptr));
}
=======
__host__ __device__ bool device_pixel_valid(float value) { return isfinite(value); }
>>>>>>> fd351351

extern "C" Trajectory *allocate_gpu_trajectory_list(long unsigned num_trj) {
    Trajectory *gpu_ptr;
    checkCudaErrors(cudaMalloc((void **)&gpu_ptr, num_trj * sizeof(Trajectory)));
    return gpu_ptr;
}

extern "C" void free_gpu_trajectory_list(Trajectory *gpu_ptr) { checkCudaErrors(cudaFree(gpu_ptr)); }

extern "C" void copy_trajectory_list(Trajectory *cpu_ptr, Trajectory *gpu_ptr, long unsigned num_trj,
                                     bool to_gpu) {
    if ((cpu_ptr == nullptr) || (gpu_ptr == nullptr)) throw std::runtime_error("Invalid pointer.");
    long unsigned memory_size = num_trj * sizeof(Trajectory);

    if (to_gpu) {
        checkCudaErrors(cudaMemcpy(gpu_ptr, cpu_ptr, memory_size, cudaMemcpyHostToDevice));
    } else {
        checkCudaErrors(cudaMemcpy(cpu_ptr, gpu_ptr, memory_size, cudaMemcpyDeviceToHost));
    }
}

// ---------------------------------------
// --- Data Access Functions -------------
// ---------------------------------------

__host__ __device__ bool device_pixel_valid(float value) { return ((value != NO_DATA) && !isnan(value)); }

__host__ __device__ PsiPhi read_encoded_psi_phi(PsiPhiArrayMeta &params, void *psi_phi_vect, int time,
                                                int row, int col) {
    // Bounds checking.
    if ((row < 0) || (col < 0) || (row >= params.height) || (col >= params.width) ||
        (psi_phi_vect == nullptr)) {
        return {NO_DATA, NO_DATA};
    }

    // Compute the in-list index from the row, column, and time.
    int start_index = 2 * (params.pixels_per_image * time + row * params.width + col);
    if (params.num_bytes == 4) {
        // Short circuit the typical case of float encoding. No scaling or shifting done.
        return {reinterpret_cast<float *>(psi_phi_vect)[start_index],
                reinterpret_cast<float *>(psi_phi_vect)[start_index + 1]};
    }

    // Handle the compressed encodings.
    PsiPhi result;
    float psi_value = (params.num_bytes == 1)
                              ? (float)reinterpret_cast<uint8_t *>(psi_phi_vect)[start_index]
                              : (float)reinterpret_cast<uint16_t *>(psi_phi_vect)[start_index];
    result.psi = (psi_value == 0.0) ? NO_DATA : (psi_value - 1.0) * params.psi_scale + params.psi_min_val;

    float phi_value = (params.num_bytes == 1)
                              ? (float)reinterpret_cast<uint8_t *>(psi_phi_vect)[start_index + 1]
                              : (float)reinterpret_cast<uint16_t *>(psi_phi_vect)[start_index + 1];
    result.phi = (phi_value == 0.0) ? NO_DATA : (phi_value - 1.0) * params.phi_scale + params.phi_min_val;

    return result;
}

// ---------------------------------------
// --- Computation Functions -------------
// ---------------------------------------

extern "C" __device__ __host__ void SigmaGFilteredIndicesCU(float *values, int num_values, float sgl0,
                                                            float sgl1, float sigmag_coeff, float width,
                                                            int *idx_array, int *min_keep_idx,
                                                            int *max_keep_idx) {
    // Basic data checking.
    assert(idx_array != nullptr && min_keep_idx != nullptr && max_keep_idx != nullptr);

    // Clip the percentiles to [0.01, 99.99] to avoid invalid array accesses.
    if (sgl0 < 0.0001) sgl0 = 0.0001;
    if (sgl1 > 0.9999) sgl1 = 0.9999;

    // Initialize the index array.
    for (int j = 0; j < num_values; j++) {
        idx_array[j] = j;
    }

    // Sort the the indexes (idx_array) of values in ascending order.
    int tmp_sort_idx;
    for (int j = 0; j < num_values; j++) {
        for (int k = j + 1; k < num_values; k++) {
            if (values[idx_array[j]] > values[idx_array[k]]) {
                tmp_sort_idx = idx_array[j];
                idx_array[j] = idx_array[k];
                idx_array[k] = tmp_sort_idx;
            }
        }
    }

    // Compute the index of each of the percent values in values
    // from the given bounds sgl0, 0.5 (median), and sgl1.
    const int pct_L = int(ceil(num_values * sgl0) + 0.001) - 1;
    const int pct_H = int(ceil(num_values * sgl1) + 0.001) - 1;
    const int median_ind = int(ceil(num_values * 0.5) + 0.001) - 1;

    // Compute the values that are +/- (width * sigma_g) from the median.
    float sigma_g = sigmag_coeff * (values[idx_array[pct_H]] - values[idx_array[pct_L]]);
    float min_value = values[idx_array[median_ind]] - width * sigma_g;
    float max_value = values[idx_array[median_ind]] + width * sigma_g;

    // Find the index of the first value >= min_value.
    int start = 0;
    while ((start < median_ind) && (values[idx_array[start]] < min_value)) {
        ++start;
    }
    *min_keep_idx = start;

    // Find the index of the last value <= max_value.
    int end = median_ind + 1;
    while ((end < num_values) && (values[idx_array[end]] <= max_value)) {
        ++end;
    }
    *max_keep_idx = end - 1;
}

/*
 * Evaluate the likelihood score (as computed with from the psi and phi values) for a single
 * given candidate trajectory. Modifies the trajectory in place to update the number of
 * observations, likelihood, and flux.
 */
extern "C" __device__ __host__ void evaluateTrajectory(PsiPhiArrayMeta psi_phi_meta, void *psi_phi_vect,
                                                       float *image_times, SearchParameters params,
                                                       Trajectory *candidate) {
    // Basic data validity check.
    assert(psi_phi_vect != nullptr && image_times != nullptr && candidate != nullptr);

    // Data structures used for filtering. We fill in only what we need.
    float psi_array[MAX_NUM_IMAGES];
    float phi_array[MAX_NUM_IMAGES];
    float psi_sum = 0.0;
    float phi_sum = 0.0;

    // Reset the statistics for the candidate.
    candidate->obs_count = 0;
    candidate->lh = -1.0;
    candidate->flux = -1.0;

    // Loop over each image and sample the appropriate pixel
    int num_seen = 0;
    for (int i = 0; i < psi_phi_meta.num_times; ++i) {
        // Predict the trajectory's position.
        float curr_time = image_times[i];
        int current_x = candidate->x + int(candidate->vx * curr_time + 0.5);
        int current_y = candidate->y + int(candidate->vy * curr_time + 0.5);

        // Get the Psi and Phi pixel values. Skip invalid values, such as those marked NaN or NO_DATA.
        PsiPhi pixel_vals = read_encoded_psi_phi(psi_phi_meta, psi_phi_vect, i, current_y, current_x);
        if (device_pixel_valid(pixel_vals.psi) && device_pixel_valid(pixel_vals.phi)) {
            psi_sum += pixel_vals.psi;
            phi_sum += pixel_vals.phi;
            psi_array[num_seen] = pixel_vals.psi;
            phi_array[num_seen] = pixel_vals.phi;
            num_seen += 1;
        }
    }
    candidate->obs_count = num_seen;
    candidate->lh = psi_sum / sqrt(phi_sum);
    candidate->flux = psi_sum / phi_sum;

    // If we do not have enough observations or a good enough LH score,
    // do not bother with any of the following steps.
    if ((candidate->obs_count < params.min_observations) ||
        (params.do_sigmag_filter && candidate->lh < params.min_lh))
        return;

    // If we are doing on GPU filtering, run the sigma_g filter and recompute the likelihoods.
    if (params.do_sigmag_filter) {
        // Fill in a likelihood and index array for sorting.
        float lc_array[MAX_NUM_IMAGES];
        int idx_array[MAX_NUM_IMAGES];
        for (int i = 0; i < num_seen; ++i) {
            lc_array[i] = (phi_array[i] != 0) ? (psi_array[i] / phi_array[i]) : 0;
            idx_array[i] = i;
        }

        int min_keep_idx = 0;
        int max_keep_idx = num_seen - 1;
        SigmaGFilteredIndicesCU(lc_array, num_seen, params.sgl_L, params.sgl_H, params.sigmag_coeff, 2.0,
                                idx_array, &min_keep_idx, &max_keep_idx);

        // Compute the likelihood and flux of the track based on the filtered
        // observations (ones in [min_keep_idx, max_keep_idx]).
        float new_psi_sum = 0.0;
        float new_phi_sum = 0.0;
        for (int i = min_keep_idx; i <= max_keep_idx; i++) {
            int idx = idx_array[i];
            new_psi_sum += psi_array[idx];
            new_phi_sum += phi_array[idx];
        }
        candidate->lh = new_psi_sum / sqrt(new_phi_sum);
        candidate->flux = new_psi_sum / new_phi_sum;
    }
}

/*
 * Searches through images (represented as a flat array of floats) looking for most likely
 * trajectories in the given list. Outputs a results image of best trajectories. Returns a
 * fixed number of results per pixel specified by RESULTS_PER_PIXEL
 * filters results using a sigma_g-based filter and a central-moment filter.
 *
 * Creates a local copy of psi_phi_meta and params in local memory space.
 */
__global__ void searchFilterImages(PsiPhiArrayMeta psi_phi_meta, void *psi_phi_vect, float *image_times,
                                   SearchParameters params, int num_trajectories, Trajectory *trajectories,
                                   Trajectory *results) {
    // Basic data validity check.
    assert(psi_phi_vect != nullptr && image_times != nullptr && trajectories != nullptr &&
           results != nullptr);

    // Get the x and y coordinates within the search space.
    const int x_i = blockIdx.x * THREAD_DIM_X + threadIdx.x;
    const int y_i = blockIdx.y * THREAD_DIM_Y + threadIdx.y;

    // Check that the x and y coordinates are consistent with the search space.
    const int search_width = params.x_start_max - params.x_start_min;
    const int search_height = params.y_start_max - params.y_start_min;
    if ((x_i >= search_width) || (y_i >= search_height)) {
        return;
    }

    // Get origin pixel for the trajectories in pixel space.
    const int x = x_i + params.x_start_min;
    const int y = y_i + params.y_start_min;

    // Create an initial set of best results with likelihood -1.0.
    // We also set (x, y) because they are used in the later python
    // functions.
    Trajectory best[RESULTS_PER_PIXEL];
    for (int r = 0; r < RESULTS_PER_PIXEL; ++r) {
        best[r].x = x;
        best[r].y = y;
        best[r].lh = -1.0;
    }

    // For each trajectory we'd like to search
    for (int t = 0; t < num_trajectories; ++t) {
        // Create a trajectory for this search.
        Trajectory curr_trj;
        curr_trj.x = x;
        curr_trj.y = y;
        curr_trj.vx = trajectories[t].vx;
        curr_trj.vy = trajectories[t].vy;
        curr_trj.obs_count = 0;

        // Evaluate the trajectory.
        evaluateTrajectory(psi_phi_meta, psi_phi_vect, image_times, params, &curr_trj);

        // If we do not have enough observations or a good enough LH score,
        // do not bother inserting it into the sorted list of results.
        if ((curr_trj.obs_count < params.min_observations) ||
            (params.do_sigmag_filter && curr_trj.lh < params.min_lh))
            continue;

        // Insert the new trajectory into the sorted list of results.
        // Only sort the values with valid likelihoods.
        Trajectory temp;
        for (int r = 0; r < RESULTS_PER_PIXEL; ++r) {
            if (curr_trj.lh > best[r].lh && curr_trj.lh > -1.0) {
                temp = best[r];
                best[r] = curr_trj;
                curr_trj = temp;
            }
        }
    }

    // Copy the sorted list of best results for this pixel into
    // the correct location within the global results vector.
    // Note the results index is based on the pixel values in search
    // space (not image space).
    const int base_index = (y_i * search_width + x_i) * RESULTS_PER_PIXEL;
    for (int r = 0; r < RESULTS_PER_PIXEL; ++r) {
        results[base_index + r] = best[r];
    }
}

extern "C" void deviceSearchFilter(PsiPhiArray &psi_phi_array, SearchParameters params,
                                   TrajectoryList &trj_to_search, TrajectoryList &results) {
    // Check the hard coded maximum number of images against the num_images.
    int num_images = psi_phi_array.get_num_times();
    if (num_images > MAX_NUM_IMAGES) {
        throw std::runtime_error("Number of images exceeds GPU maximum.");
    }

    // Check that the device vectors have already been allocated.
    if (!psi_phi_array.on_gpu()) {
        throw std::runtime_error("PsiPhi data is not on GPU.");
    }
    if (psi_phi_array.get_gpu_array_ptr() == nullptr) {
        throw std::runtime_error("PsiPhi data has not been created.");
    }
    if (psi_phi_array.get_gpu_time_array_ptr() == nullptr) {
        throw std::runtime_error("GPU time data has not been created.");
    }

    // Make sure the trajectory data is allocated on the GPU.
    if (!trj_to_search.on_gpu()) trj_to_search.move_to_gpu();
    int num_trajectories = trj_to_search.get_size();
    Trajectory *device_tests = trj_to_search.get_gpu_list_ptr();
    if (device_tests == nullptr) throw std::runtime_error("Invalid test list pointer.");

    if (!results.on_gpu()) results.move_to_gpu();
    int num_results = results.get_size();
    Trajectory *device_results = results.get_gpu_list_ptr();
    if (device_results == nullptr) throw std::runtime_error("Invalid result list pointer.");

    // Compute the range of starting pixels to use when setting the blocks and threads.
    // We use the width and height of the search space (as opposed to the image width
    // and height), meaning the blocks/threads will be indexed relative to the search space.
    int search_width = params.x_start_max - params.x_start_min;
    int search_height = params.y_start_max - params.y_start_min;
    dim3 blocks(search_width / THREAD_DIM_X + 1, search_height / THREAD_DIM_Y + 1);
    dim3 threads(THREAD_DIM_X, THREAD_DIM_Y);

    // Launch Search
    searchFilterImages<<<blocks, threads>>>(psi_phi_array.get_meta_data(), psi_phi_array.get_gpu_array_ptr(),
                                            psi_phi_array.get_gpu_time_array_ptr(), params, num_trajectories,
                                            device_tests, device_results);
    cudaDeviceSynchronize();
}

__global__ void deviceGetCoaddStamp(int num_images, int width, int height, float *image_vect,
                                    float *image_times, int num_trajectories, Trajectory *trajectories,
                                    StampParameters params, int *use_index_vect, float *results) {
    // Get the trajectory that we are going to be using.
    const int trj_index = blockIdx.x * blockDim.x + threadIdx.x;
    if (trj_index < 0 || trj_index >= num_trajectories) return;
    Trajectory trj = trajectories[trj_index];

    // Get the pixel coordinates within the stamp to use.
    const int stamp_width = 2 * params.radius + 1;
    const int stamp_x = threadIdx.y;
    if (stamp_x < 0 || stamp_x >= stamp_width) return;

    const int stamp_y = threadIdx.z;
    if (stamp_y < 0 || stamp_y >= stamp_width) return;

    // Compute the various offsets for the indices.
    int use_index_offset = num_images * trj_index;
    int trj_offset = trj_index * stamp_width * stamp_width;
    int pixel_index = stamp_width * stamp_y + stamp_x;

    // Allocate space for the coadd information.
    assertm(num_images < MAX_STAMP_IMAGES, "Number of images exceedes MAX_STAMP_IMAGES");
    float values[MAX_STAMP_IMAGES];

    // Loop over each image and compute the stamp.
    int num_values = 0;
    for (int t = 0; t < num_images; ++t) {
        // Skip entries marked 0 in the use_index_vect.
        if (use_index_vect != nullptr && use_index_vect[use_index_offset + t] == 0) {
            continue;
        }

        // Predict the trajectory's position.
        float curr_time = image_times[t];
        int current_x = int(trj.x + trj.vx * curr_time);
        int current_y = int(trj.y + trj.vy * curr_time);

        // Get the stamp and add it to the list of values.
        int img_x = current_x - params.radius + stamp_x;
        int img_y = current_y - params.radius + stamp_y;
        if ((img_x >= 0) && (img_x < width) && (img_y >= 0) && (img_y < height)) {
            int pixel_index = width * height * t + img_y * width + img_x;
            if (device_pixel_valid(image_vect[pixel_index])) {
                values[num_values] = image_vect[pixel_index];
                ++num_values;
            }
        }
    }

    // If there are no values, just return 0.
    if (num_values == 0) {
        results[trj_offset + pixel_index] = 0.0;
        return;
    }

    // Do the actual computation from the values.
    float result = 0.0;
    int median_ind = num_values / 2;  // Outside switch to avoid compiler warnings.
    switch (params.stamp_type) {
        case STAMP_MEDIAN:
            // Sort the values in ascending order.
            for (int j = 0; j < num_values; j++) {
                for (int k = j + 1; k < num_values; k++) {
                    if (values[j] > values[k]) {
                        float tmp = values[j];
                        values[j] = values[k];
                        values[k] = tmp;
                    }
                }
            }

            // Take the median value of the pixels with data.
            if (num_values % 2 == 0) {
                result = (values[median_ind] + values[median_ind - 1]) / 2.0;
            } else {
                result = values[median_ind];
            }
            break;
        case STAMP_SUM:
            for (int t = 0; t < num_values; ++t) {
                result += values[t];
            }
            break;
        case STAMP_MEAN:
            for (int t = 0; t < num_values; ++t) {
                result += values[t];
            }
            result /= float(num_values);
            break;
    }

    // Save the result to the correct pixel location.
    results[trj_offset + pixel_index] = result;
}

void deviceGetCoadds(const unsigned int num_images, const unsigned int width, const unsigned int height,
                     std::vector<float *> data_refs, std::vector<float> &image_times, int num_trajectories,
                     Trajectory *trajectories, StampParameters params,
                     std::vector<std::vector<bool>> &use_index_vect, float *results) {
    // Allocate Device memory
    Trajectory *device_trjs;
    int *device_use_index = nullptr;
    float *device_times;
    float *device_img;
    float *device_res;

    // Compute the dimensions for the data.
    const unsigned int num_image_pixels = num_images * width * height;
    const unsigned int stamp_width = 2 * params.radius + 1;
    const unsigned int stamp_ppi = (2 * params.radius + 1) * (2 * params.radius + 1);
    const unsigned int num_stamp_pixels = num_trajectories * stamp_ppi;

    // Allocate and copy the trajectories.
    checkCudaErrors(cudaMalloc((void **)&device_trjs, sizeof(Trajectory) * num_trajectories));
    checkCudaErrors(cudaMemcpy(device_trjs, trajectories, sizeof(Trajectory) * num_trajectories,
                               cudaMemcpyHostToDevice));

    // Check if we need to create a vector of per-trajectory, per-image use.
    // Convert the vector of booleans into an integer array so we do a cudaMemcpy.
    if (use_index_vect.size() == num_trajectories) {
        checkCudaErrors(cudaMalloc((void **)&device_use_index, sizeof(int) * num_images * num_trajectories));

        int *start_ptr = device_use_index;
        std::vector<int> int_vect(num_images, 0);
        for (unsigned i = 0; i < num_trajectories; ++i) {
            assertm(use_index_vect[i].size() == num_images,
                    "Number of images and indices selected for processing do not match");
            for (unsigned t = 0; t < num_images; ++t) {
                int_vect[t] = use_index_vect[i][t] ? 1 : 0;
            }

            checkCudaErrors(
                    cudaMemcpy(start_ptr, int_vect.data(), sizeof(int) * num_images, cudaMemcpyHostToDevice));
            start_ptr += num_images;
        }
    }

    // Allocate and copy the times.
    checkCudaErrors(cudaMalloc((void **)&device_times, sizeof(float) * num_images));
    checkCudaErrors(
            cudaMemcpy(device_times, image_times.data(), sizeof(float) * num_images, cudaMemcpyHostToDevice));

    // Allocate and copy the images.
    checkCudaErrors(cudaMalloc((void **)&device_img, sizeof(float) * num_image_pixels));
    float *next_ptr = device_img;
    for (unsigned t = 0; t < num_images; ++t) {
        checkCudaErrors(
                cudaMemcpy(next_ptr, data_refs[t], sizeof(float) * width * height, cudaMemcpyHostToDevice));
        next_ptr += width * height;
    }

    // Allocate space for the results.
    checkCudaErrors(cudaMalloc((void **)&device_res, sizeof(float) * num_stamp_pixels));

    dim3 blocks(num_trajectories, 1, 1);
    dim3 threads(1, stamp_width, stamp_width);

    // Create the stamps.
    deviceGetCoaddStamp<<<blocks, threads>>>(num_images, width, height, device_img, device_times,
                                             num_trajectories, device_trjs, params, device_use_index,
                                             device_res);
    cudaDeviceSynchronize();

    // Free up the unneeded memory (everything except for the on-device results).
    checkCudaErrors(cudaFree(device_img));
    if (device_use_index != nullptr) checkCudaErrors(cudaFree(device_use_index));
    checkCudaErrors(cudaFree(device_times));
    checkCudaErrors(cudaFree(device_trjs));
    cudaDeviceSynchronize();

    // Read back results
    checkCudaErrors(
            cudaMemcpy(results, device_res, sizeof(float) * num_stamp_pixels, cudaMemcpyDeviceToHost));
    cudaDeviceSynchronize();

    // Free the rest of the  on GPU memory.
    checkCudaErrors(cudaFree(device_res));
}

} /* namespace search */

#endif /* KERNELS_CU_ */<|MERGE_RESOLUTION|>--- conflicted
+++ resolved
@@ -23,7 +23,6 @@
 
 namespace search {
 
-<<<<<<< HEAD
 // ---------------------------------------
 // --- Memory Functions ------------------
 // ---------------------------------------
@@ -58,9 +57,6 @@
     if (gpu_ptr == nullptr) throw std::runtime_error("Trying to free nullptr.");
     checkCudaErrors(cudaFree(gpu_ptr));
 }
-=======
-__host__ __device__ bool device_pixel_valid(float value) { return isfinite(value); }
->>>>>>> fd351351
 
 extern "C" Trajectory *allocate_gpu_trajectory_list(long unsigned num_trj) {
     Trajectory *gpu_ptr;
@@ -86,7 +82,7 @@
 // --- Data Access Functions -------------
 // ---------------------------------------
 
-__host__ __device__ bool device_pixel_valid(float value) { return ((value != NO_DATA) && !isnan(value)); }
+__host__ __device__ bool device_pixel_valid(float value) { return isfinite(value); }
 
 __host__ __device__ PsiPhi read_encoded_psi_phi(PsiPhiArrayMeta &params, void *psi_phi_vect, int time,
                                                 int row, int col) {
