#include "stamp_creator.h"

namespace search {
#ifdef HAVE_CUDA
void deviceGetCoadds(const uint64_t num_images, const uint64_t width, const uint64_t height,
                     GPUArray<float>& image_data, GPUArray<double>& image_times,
                     GPUArray<Trajectory>& trajectories, StampParameters params,
                     GPUArray<int>& use_index_vect, GPUArray<float>& results);
#endif

std::vector<RawImage> create_stamps(ImageStack& stack, const Trajectory& trj, int radius,
                                    bool keep_no_data, const std::vector<bool>& use_index) {
    if (use_index.size() > 0)
        assert_sizes_equal(use_index.size(), stack.img_count(), "create_stamps() use_index");
    bool use_all_stamps = (use_index.size() == 0);

    std::vector<RawImage> stamps;
    unsigned int num_times = stack.img_count();
    for (unsigned int i = 0; i < num_times; ++i) {
        if (use_all_stamps || use_index[i]) {
            // Calculate the trajectory position.
            double time = stack.get_zeroed_time(i);
            Point pos{trj.get_x_pos(time), trj.get_y_pos(time)};
            RawImage& img = stack.get_single_image(i).get_science();

            RawImage stamp = img.create_stamp(pos, radius, keep_no_data);
            stamps.push_back(std::move(stamp));
        }
    }
    return stamps;
}

// For stamps used for visualization we replace invalid pixels with zeros
// and return all the stamps (regardless of whether individual timesteps
// have been filtered).
std::vector<RawImage> get_stamps(ImageStack& stack, const Trajectory& t, int radius) {
    std::vector<bool> empty_vect;
    return create_stamps(stack, t, radius, false /*=keep_no_data*/, empty_vect);
}

<<<<<<< HEAD
// For creating coadded stamps, we do not interpolate the pixel values and keep
// invalid pixels tagged (so we can filter it out of mean/median).
RawImage get_median_stamp(ImageStack& stack, const Trajectory& trj, int radius,
                          const std::vector<bool>& use_index) {
    return create_median_image(create_stamps(stack, trj, radius, true /*=keep_no_data*/, use_index));
}

// For creating coadded stamps, we do not interpolate the pixel values and keep
// invalid pixels tagged (so we can filter it out of mean/median).
RawImage get_mean_stamp(ImageStack& stack, const Trajectory& trj, int radius,
                        const std::vector<bool>& use_index) {
    return create_mean_image(create_stamps(stack, trj, radius, true /*=keep_no_data*/, use_index));
}

// For creating summed stamps, we do not interpolate the pixel values and replace
// invalid pixels with zero (which is the same as filtering it out for the sum).
RawImage get_summed_stamp(ImageStack& stack, const Trajectory& trj, int radius,
                          const std::vector<bool>& use_index) {
=======
// For creating coadded stamps, we keep invalid pixels tagged (so we can filter it out of mean/median).
RawImage StampCreator::get_median_stamp(ImageStack& stack, const Trajectory& trj, int radius,
                                        const std::vector<bool>& use_index) {
    return create_median_image(create_stamps(stack, trj, radius, true /*=keep_no_data*/, use_index));
}

// For creating coadded stamps, we keep invalid pixels tagged (so we can filter it out of mean/median).
RawImage StampCreator::get_mean_stamp(ImageStack& stack, const Trajectory& trj, int radius,
                                      const std::vector<bool>& use_index) {
    return create_mean_image(create_stamps(stack, trj, radius, true /*=keep_no_data*/, use_index));
}

// For creating summed stamps, we replace invalid pixels with zero (which is the same as
// filtering it out for the sum).
RawImage StampCreator::get_summed_stamp(ImageStack& stack, const Trajectory& trj, int radius,
                                        const std::vector<bool>& use_index) {
>>>>>>> 438766f1
    return create_summed_image(create_stamps(stack, trj, radius, false /*=keep_no_data*/, use_index));
}

std::vector<RawImage> get_coadded_stamps(ImageStack& stack, std::vector<Trajectory>& t_array,
                                         std::vector<std::vector<bool>>& use_index_vect,
                                         const StampParameters& params, bool use_gpu) {
    logging::Logger* rs_logger = logging::getLogger("kbmod.search.stamp_creator");
    rs_logger->info("Generating co_added stamps on " + std::to_string(t_array.size()) + " trajectories.");
    DebugTimer timer = DebugTimer("coadd generating", rs_logger);

    // We use the GPU if we have it for everything except STAMP_VAR_WEIGHTED which is CPU only.
    if (use_gpu && (params.stamp_type != STAMP_VAR_WEIGHTED)) {
#ifdef HAVE_CUDA
        rs_logger->info("Performing co-adds on the GPU.");
        return get_coadded_stamps_gpu(stack, t_array, use_index_vect, params);
#else
        rs_logger->warning("GPU is not enabled. Performing co-adds on the CPU.");
#endif
    }
    return get_coadded_stamps_cpu(stack, t_array, use_index_vect, params);
}

std::vector<RawImage> get_coadded_stamps_cpu(ImageStack& stack,
                                             std::vector<Trajectory>& t_array,
                                             std::vector<std::vector<bool>>& use_index_vect,
                                             const StampParameters& params) {
    const uint64_t num_trajectories = t_array.size();
    std::vector<RawImage> results(num_trajectories);

    for (uint64_t i = 0; i < num_trajectories; ++i) {
        RawImage coadd(1, 1);
        switch (params.stamp_type) {
            case STAMP_MEDIAN:
                coadd = get_median_stamp(stack, t_array[i], params.radius, use_index_vect[i]);
                break;
            case STAMP_MEAN:
                coadd = get_mean_stamp(stack, t_array[i], params.radius, use_index_vect[i]);
                break;
            case STAMP_SUM:
                coadd = get_summed_stamp(stack, t_array[i], params.radius, use_index_vect[i]);
                break;
            case STAMP_VAR_WEIGHTED:
                coadd = get_variance_weighted_stamp(stack, t_array[i], params.radius, use_index_vect[i]);
                break;
            default:
                throw std::runtime_error("Invalid stamp coadd type.");
        }

        // Do the filtering if needed.
        if (params.do_filtering && filter_stamp(coadd, params)) {
            results[i] = std::move(RawImage(1, 1, NO_DATA));
        } else {
            results[i] = std::move(coadd);
        }
    }

    return results;
}

bool filter_stamp(const RawImage& img, const StampParameters& params) {
    if (params.radius <= 0) throw std::runtime_error("Invalid stamp radius=" + std::to_string(params.radius));

    // Allocate space for the coadd information and initialize to zero.
    const unsigned int stamp_width = 2 * params.radius + 1;
    const uint64_t stamp_ppi = stamp_width * stamp_width;
    // this ends up being something like eigen::vector1f something, not vector
    // but it behaves in all the same ways so just let it figure it out itself
    const auto& pixels = img.get_image().reshaped();

    // Filter on the peak's position.
    Index idx = img.find_peak(true);
    if ((abs(idx.i - params.radius) >= params.peak_offset_x) ||
        (abs(idx.j - params.radius) >= params.peak_offset_y)) {
        return true;
    }

    // Filter on the percentage of flux in the central pixel.
    if (params.center_thresh > 0.0) {
        const auto& pixels = img.get_image().reshaped();
        float center_val = pixels[idx.j * stamp_width + idx.i];
        float pixel_sum = 0.0;
        for (uint64_t p = 0; p < stamp_ppi; ++p) {
            pixel_sum += pixels[p];
        }

        if (center_val / pixel_sum < params.center_thresh) {
            return true;
        }
    }

    // Filter on the image moments.
    ImageMoments moments = img.find_central_moments();
    if ((fabs(moments.m01) >= params.m01_limit) || (fabs(moments.m10) >= params.m10_limit) ||
        (fabs(moments.m11) >= params.m11_limit) || (moments.m02 >= params.m02_limit) ||
        (moments.m20 >= params.m20_limit)) {
        return true;
    }

    return false;
}

std::vector<RawImage> get_coadded_stamps_gpu(ImageStack& stack,
                                             std::vector<Trajectory>& t_array,
                                             std::vector<std::vector<bool>>& use_index_vect,
                                             const StampParameters& params) {
    logging::Logger* rs_logger = logging::getLogger("kbmod.search.stamp_creator");

    // Right now only limited stamp sizes are allowed.
    if (2 * params.radius + 1 > MAX_STAMP_EDGE || params.radius <= 0) {
        throw std::runtime_error("Invalid stamp radius=" + std::to_string(params.radius));
    }

    const unsigned int num_images = stack.img_count();
    const unsigned int width = stack.get_width();
    const unsigned int height = stack.get_height();

    // Allocate space for the results.
    const uint64_t num_trajectories = t_array.size();
    const uint64_t stamp_width = 2 * params.radius + 1;
    const uint64_t stamp_ppi = stamp_width * stamp_width;
    const uint64_t total_stamp_pixels = stamp_ppi * num_trajectories;
    const uint64_t stamp_bytes = total_stamp_pixels * sizeof(float);
    rs_logger->debug("Allocating CPU memory for " + std::to_string(num_trajectories) + " stamps with " +
                     std::to_string(total_stamp_pixels) + " pixels. Using " + std::to_string(stamp_bytes) +
                     " bytes");
    std::vector<float> stamp_data(total_stamp_pixels);

    // Do the co-adds.
#ifdef HAVE_CUDA
    bool was_on_gpu = stack.on_gpu();
    if (!was_on_gpu) {
        rs_logger->debug("Moving images onto GPU.");
        stack.copy_to_gpu();
    }

    // Create the on other on-GPU data structures. We do that here (instead of in the CUDA)
    // code so we can log debugging information.
    GPUArray<float> device_stamps(total_stamp_pixels);
    rs_logger->debug("Allocating GPU memory for stamps. " + device_stamps.stats_string());
    device_stamps.allocate_gpu_memory();

    GPUArray<Trajectory> device_trjs(num_trajectories);
    rs_logger->debug("Allocating GPU and copying memory for trajectories. " + device_trjs.stats_string());
    device_trjs.copy_vector_to_gpu(t_array);

    // Check if we need to create a vector of per-trajectory, per-image use.
    // Convert the vector of booleans into an integer array so we do a cudaMemcpy.
    GPUArray<int> device_use_index(num_trajectories * num_images);
    if (use_index_vect.size() == num_trajectories) {
        rs_logger->debug("Allocating GPU memory for vector of indices to use. " +
                         device_use_index.stats_string());
        device_use_index.allocate_gpu_memory();

        // Copy the data into the GPU in chunks so we don't have to allocate the
        // space for all of the integer arrays on the CPU side as well.
        std::vector<int> int_vect(num_images, 0);
        for (uint64_t i = 0; i < num_trajectories; ++i) {
            if (use_index_vect[i].size() != num_images) {
                throw std::runtime_error("Number of images and indices do not match");
            }
            for (unsigned t = 0; t < num_images; ++t) {
                int_vect[t] = use_index_vect[i][t] ? 1 : 0;
            }
            device_use_index.copy_vector_into_subset_of_gpu(int_vect, i * num_images);
        }
    } else {
        rs_logger->debug("Not using 'use_index_vect'");
    }

    deviceGetCoadds(num_images, width, height, stack.get_gpu_image_array(), stack.get_gpu_time_array(),
                    device_trjs, params, device_use_index, device_stamps);

    // Read back results from the GPU.
    rs_logger->debug("Moving stamps to CPU.");
    device_stamps.copy_gpu_to_vector(stamp_data);

    // Clean up the memory. If we put the data on GPU this function, make sure to clean it up.
    rs_logger->debug("Freeing GPU stamp memory. " + device_stamps.stats_string());
    device_stamps.free_gpu_memory();
    rs_logger->debug("Freeing GPU trajectory memory. " + device_trjs.stats_string());
    device_trjs.free_gpu_memory();
    if (device_use_index.on_gpu()) {
        rs_logger->debug("Freeing GPU 'use_index_vect' memory. " + device_use_index.stats_string());
        device_use_index.free_gpu_memory();
    }
    if (!was_on_gpu) {
        rs_logger->debug("Freeing GPU image memory.");
        stack.clear_from_gpu();
    }
#else
    throw std::runtime_error("Non-GPU co-adds is not implemented.");
#endif

    // Copy the stamps into RawImages and do the filtering.
    std::vector<RawImage> results(num_trajectories);
    std::vector<float> current_pixels(stamp_ppi, 0.0);
    for (uint64_t t = 0; t < num_trajectories; ++t) {
        // Copy the data into a single RawImage.
        uint64_t offset = t * stamp_ppi;
        for (uint64_t p = 0; p < stamp_ppi; ++p) {
            current_pixels[p] = stamp_data[offset + p];
        }

        Image tmp = Eigen::Map<Image>(current_pixels.data(), stamp_width, stamp_width);
        RawImage current_image = RawImage(tmp);

        if (params.do_filtering && filter_stamp(current_image, params)) {
            results[t] = std::move(RawImage(1, 1, NO_DATA));
        } else {
            results[t] = std::move(current_image);
        }
    }
    return results;
}

std::vector<RawImage> create_variance_stamps(ImageStack& stack, const Trajectory& trj,
                                             int radius, const std::vector<bool>& use_index) {
    if (use_index.size() > 0)
        assert_sizes_equal(use_index.size(), stack.img_count(), "create_stamps() use_index");
    bool use_all_stamps = (use_index.size() == 0);

    std::vector<RawImage> stamps;
    unsigned int num_times = stack.img_count();
    for (unsigned int i = 0; i < num_times; ++i) {
        if (use_all_stamps || use_index[i]) {
            // Calculate the trajectory position.
            double time = stack.get_zeroed_time(i);
            Point pos{trj.get_x_pos(time), trj.get_y_pos(time)};
            RawImage& img = stack.get_single_image(i).get_variance();

            RawImage stamp = img.create_stamp(pos, radius, true /* keep_no_data */);
            stamps.push_back(std::move(stamp));
        }
    }
    return stamps;
}

RawImage get_variance_weighted_stamp(ImageStack& stack, const Trajectory& trj, int radius,
                                     const std::vector<bool>& use_index) {
    if (radius < 0) throw std::runtime_error("Invalid stamp radius. Must be >= 0.");
    unsigned int num_images = stack.img_count();
    if (num_images == 0) throw std::runtime_error("Unable to create mean image given 0 images.");
    unsigned int stamp_width = 2 * radius + 1;

    // Make the stamps for each time step.
    std::vector<RawImage> sci_stamps = create_stamps(stack, trj, radius, true /*=keep_no_data*/, use_index);
    std::vector<RawImage> var_stamps = create_variance_stamps(stack, trj, radius, use_index);
    if (sci_stamps.size() != var_stamps.size()) {
        throw std::runtime_error("Mismatched number of stamps returned.");
    }
    num_images = sci_stamps.size();

    // Do the weighted mean.
    Image result = Image::Zero(stamp_width, stamp_width);
    for (unsigned int y = 0; y < stamp_width; ++y) {
        for (unsigned int x = 0; x < stamp_width; ++x) {
            float sum = 0.0;
            float scale = 0.0;
            for (unsigned int i = 0; i < num_images; ++i) {
                float sci_val = sci_stamps[i].get_pixel({y, x});
                float var_val = var_stamps[i].get_pixel({y, x});
                if (pixel_value_valid(sci_val) && pixel_value_valid(var_val) && (var_val != 0.0)) {
                    sum += sci_val / var_val;
                    scale += 1.0 / var_val;
                }
            }

            if (scale > 0.0) {
                result(y, x) = sum / scale;
            } else {
                result(y, x) = 0.0;
            }
        }  // for x
    }      // for y
    return RawImage(result);
}

#ifdef Py_PYTHON_H
static void stamp_creator_bindings(py::module& m) {
    m.def("get_stamps", &search::get_stamps, pydocs::DOC_StampCreator_get_stamps);
    m.def("get_median_stamp", &search::get_median_stamp, pydocs::DOC_StampCreator_get_median_stamp);
    m.def("get_mean_stamp", &search::get_mean_stamp, pydocs::DOC_StampCreator_get_mean_stamp);
    m.def("get_summed_stamp", &search::get_summed_stamp, pydocs::DOC_StampCreator_get_summed_stamp);
    m.def("get_coadded_stamps", &search::get_coadded_stamps,
                pydocs::DOC_StampCreator_get_coadded_stamps);
    m.def("get_variance_weighted_stamp", &search::get_variance_weighted_stamp,
                pydocs::DOC_StampCreator_get_variance_weighted_stamp);
    m.def("create_stamps", &search::create_stamps, pydocs::DOC_StampCreator_create_stamps);
    m.def("create_variance_stamps", &search::create_variance_stamps,
                pydocs::DOC_StampCreator_create_variance_stamps);
    m.def("filter_stamp", &search::filter_stamp, pydocs::DOC_StampCreator_filter_stamp);
}
#endif /* Py_PYTHON_H */

} /* namespace search */<|MERGE_RESOLUTION|>--- conflicted
+++ resolved
@@ -38,43 +38,22 @@
     return create_stamps(stack, t, radius, false /*=keep_no_data*/, empty_vect);
 }
 
-<<<<<<< HEAD
-// For creating coadded stamps, we do not interpolate the pixel values and keep
-// invalid pixels tagged (so we can filter it out of mean/median).
+// For creating coadded stamps, we keep invalid pixels tagged (so we can filter it out of mean/median).
 RawImage get_median_stamp(ImageStack& stack, const Trajectory& trj, int radius,
                           const std::vector<bool>& use_index) {
     return create_median_image(create_stamps(stack, trj, radius, true /*=keep_no_data*/, use_index));
 }
 
-// For creating coadded stamps, we do not interpolate the pixel values and keep
-// invalid pixels tagged (so we can filter it out of mean/median).
+// For creating coadded stamps, we keep invalid pixels tagged (so we can filter it out of mean/median).
 RawImage get_mean_stamp(ImageStack& stack, const Trajectory& trj, int radius,
                         const std::vector<bool>& use_index) {
     return create_mean_image(create_stamps(stack, trj, radius, true /*=keep_no_data*/, use_index));
 }
 
-// For creating summed stamps, we do not interpolate the pixel values and replace
-// invalid pixels with zero (which is the same as filtering it out for the sum).
+// For creating summed stamps, we replace invalid pixels with zero (which is the same as
+// filtering it out for the sum).
 RawImage get_summed_stamp(ImageStack& stack, const Trajectory& trj, int radius,
                           const std::vector<bool>& use_index) {
-=======
-// For creating coadded stamps, we keep invalid pixels tagged (so we can filter it out of mean/median).
-RawImage StampCreator::get_median_stamp(ImageStack& stack, const Trajectory& trj, int radius,
-                                        const std::vector<bool>& use_index) {
-    return create_median_image(create_stamps(stack, trj, radius, true /*=keep_no_data*/, use_index));
-}
-
-// For creating coadded stamps, we keep invalid pixels tagged (so we can filter it out of mean/median).
-RawImage StampCreator::get_mean_stamp(ImageStack& stack, const Trajectory& trj, int radius,
-                                      const std::vector<bool>& use_index) {
-    return create_mean_image(create_stamps(stack, trj, radius, true /*=keep_no_data*/, use_index));
-}
-
-// For creating summed stamps, we replace invalid pixels with zero (which is the same as
-// filtering it out for the sum).
-RawImage StampCreator::get_summed_stamp(ImageStack& stack, const Trajectory& trj, int radius,
-                                        const std::vector<bool>& use_index) {
->>>>>>> 438766f1
     return create_summed_image(create_stamps(stack, trj, radius, false /*=keep_no_data*/, use_index));
 }
 
