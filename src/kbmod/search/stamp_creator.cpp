--- conflicted
+++ resolved
@@ -3,14 +3,8 @@
 
 StampCreator::StampCreator() {}
 
-<<<<<<< HEAD
-std::vector<RawImage> StampCreator::create_stamps(ImageStack stack, const Trajectory& trj, int radius,
+std::vector<RawImage> StampCreator::create_stamps(ImageStack& stack, const Trajectory& trj, int radius,
                                                    bool keep_no_data, const std::vector<bool>& use_index) {
-=======
-std::vector<RawImage> StampCreator::create_stamps(ImageStack& stack, const Trajectory& trj, int radius,
-                                                  bool interpolate, bool keep_no_data,
-                                                  const std::vector<bool>& use_index) {
->>>>>>> 0302b6a3
     if (use_index.size() > 0 && use_index.size() != stack.img_count()) {
         throw std::runtime_error("Wrong size use_index passed into create_stamps()");
     }
@@ -19,23 +13,13 @@
     std::vector<RawImage> stamps;
     int num_times = stack.img_count();
     for (int i = 0; i < num_times; ++i) {
-<<<<<<< HEAD
-      if (use_all_stamps || use_index[i]) {
-        // Calculate the trajectory position.
-        float time = stack.get_zeroed_time(i);
-        PixelPos pos = trj.get_pos(time);
-        RawImage& img = stack.get_single_image(i).get_science();
-        stamps.push_back(img.create_stamp(pos.x, pos.y, radius, keep_no_data));
-      }
-=======
         if (use_all_stamps || use_index[i]) {
             // Calculate the trajectory position.
             float time = stack.get_zeroed_time(i);
-            PixelPos pos = {trj.x + time * trj.vx, trj.y + time * trj.vy};
+            PixelPos pos = trj.get_pos(time);
             RawImage& img = stack.get_single_image(i).get_science();
-            stamps.push_back(img.create_stamp(pos.x, pos.y, radius, interpolate, keep_no_data));
+            stamps.push_back(img.create_stamp(pos.x, pos.y, radius, keep_no_data));
         }
->>>>>>> 0302b6a3
     }
     return stamps;
 }
@@ -50,43 +34,22 @@
 
 // For creating coadded stamps, we do not interpolate the pixel values and keep
 // NO_DATA tagged (so we can filter it out of mean/median).
-<<<<<<< HEAD
-RawImage StampCreator::get_median_stamp(ImageStack stack, const Trajectory& trj, int radius,
+RawImage StampCreator::get_median_stamp(ImageStack& stack, const Trajectory& trj, int radius,
                                        const std::vector<bool>& use_index) {
     return create_median_image(create_stamps(stack, trj, radius, true /*=keep_no_data*/, use_index));
-=======
-RawImage StampCreator::get_median_stamp(ImageStack& stack, const Trajectory& trj, int radius,
-                                        const std::vector<bool>& use_index) {
-    return create_median_image(
-            create_stamps(stack, trj, radius, false /*=interpolate*/, true /*=keep_no_data*/, use_index));
->>>>>>> 0302b6a3
 }
 
 // For creating coadded stamps, we do not interpolate the pixel values and keep
 // NO_DATA tagged (so we can filter it out of mean/median).
-<<<<<<< HEAD
-RawImage StampCreator::get_mean_stamp(ImageStack stack, const Trajectory& trj, int radius, const std::vector<bool>& use_index) {
+RawImage StampCreator::get_mean_stamp(ImageStack& stack, const Trajectory& trj, int radius, const std::vector<bool>& use_index) {
     return create_mean_image(create_stamps(stack, trj, radius, true /*=keep_no_data*/, use_index));
-=======
-RawImage StampCreator::get_mean_stamp(ImageStack& stack, const Trajectory& trj, int radius,
-                                      const std::vector<bool>& use_index) {
-    return create_mean_image(
-            create_stamps(stack, trj, radius, false /*=interpolate*/, true /*=keep_no_data*/, use_index));
->>>>>>> 0302b6a3
 }
 
 // For creating summed stamps, we do not interpolate the pixel values and replace NO_DATA
 // with zero (which is the same as filtering it out for the sum).
-<<<<<<< HEAD
-RawImage StampCreator::get_summed_stamp(ImageStack stack, const Trajectory& trj, int radius,
+RawImage StampCreator::get_summed_stamp(ImageStack& stack, const Trajectory& trj, int radius,
                                        const std::vector<bool>& use_index) {
     return create_summed_image(create_stamps(stack, trj, radius, false /*=keep_no_data*/, use_index));
-=======
-RawImage StampCreator::get_summed_stamp(ImageStack& stack, const Trajectory& trj, int radius,
-                                        const std::vector<bool>& use_index) {
-    return create_summed_image(
-            create_stamps(stack, trj, radius, false /*=interpolate*/, false /*=keep_no_data*/, use_index));
->>>>>>> 0302b6a3
 }
 
 #ifdef Py_PYTHON_H
