#include <pybind11/pybind11.h>
#include <pybind11/operators.h>
#include <pybind11/numpy.h>  // still required for PSF.h
#include <pybind11/eigen.h>
#include <pybind11/stl.h>

namespace py = pybind11;

#include "logging.h"
#include "common.h"
#include "geom.h"

#include "raw_image.cpp"
#include "layered_image.cpp"
#include "image_stack.cpp"
#include "cpu_search_algorithms.cpp"
#include "stack_search.cpp"
#include "kernel_testing_helpers.cpp"
#include "psi_phi_array.cpp"
#include "debug_timer.cpp"
#include "trajectory_list.cpp"
#include "image_utils_cpp.cpp"

PYBIND11_MODULE(search, m) {
    m.attr("KB_NO_DATA") = pybind11::float_(search::NO_DATA);
    m.attr("HAS_GPU") = pybind11::bool_(search::HAVE_GPU);
    py::enum_<search::StampType>(m, "StampType")
            .value("STAMP_SUM", search::StampType::STAMP_SUM)
            .value("STAMP_MEAN", search::StampType::STAMP_MEAN)
            .value("STAMP_MEDIAN", search::StampType::STAMP_MEDIAN)
            .value("STAMP_VAR_WEIGHTED", search::StampType::STAMP_VAR_WEIGHTED)
            .export_values();
    logging::logging_bindings(m);
    indexing::index_bindings(m);
    indexing::point_bindings(m);
    indexing::rectangle_bindings(m);
    indexing::geom_functions(m);
    search::cpu_search_algorithms_bindings(m);
    search::raw_image_bindings(m);
    search::layered_image_bindings(m);
    search::image_stack_bindings(m);
    search::stack_search_bindings(m);
    search::trajectory_bindings(m);
<<<<<<< HEAD
=======
    search::stamp_parameters_bindings(m);
    search::search_parameters_bindings(m);
>>>>>>> ea008723
    search::psi_phi_array_binding(m);
    search::debug_timer_binding(m);
    search::trajectory_list_binding(m);
    // Helper function from common.h
    m.def("pixel_value_valid", &search::pixel_value_valid);
    // Functions from kernel_testing_helpers.cpp
    search::kernel_helper_bindings(m);
    search::image_utils_cpp(m);
}<|MERGE_RESOLUTION|>--- conflicted
+++ resolved
@@ -41,11 +41,7 @@
     search::image_stack_bindings(m);
     search::stack_search_bindings(m);
     search::trajectory_bindings(m);
-<<<<<<< HEAD
-=======
-    search::stamp_parameters_bindings(m);
     search::search_parameters_bindings(m);
->>>>>>> ea008723
     search::psi_phi_array_binding(m);
     search::debug_timer_binding(m);
     search::trajectory_list_binding(m);
