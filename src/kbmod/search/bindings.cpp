--- conflicted
+++ resolved
@@ -32,11 +32,10 @@
 PYBIND11_MODULE(search, m) {
     m.attr("KB_NO_DATA") = pybind11::float_(search::NO_DATA);
     py::enum_<search::StampType>(m, "StampType")
-<<<<<<< HEAD
-        .value("STAMP_SUM", search::StampType::STAMP_SUM)
-        .value("STAMP_MEAN", search::StampType::STAMP_MEAN)
-        .value("STAMP_MEDIAN", search::StampType::STAMP_MEDIAN)
-        .export_values();
+            .value("STAMP_SUM", search::StampType::STAMP_SUM)
+            .value("STAMP_MEAN", search::StampType::STAMP_MEAN)
+            .value("STAMP_MEDIAN", search::StampType::STAMP_MEDIAN)
+            .export_values();
     py::class_<pf>(m, "psf", py::buffer_protocol(), R"pbdoc(
             Point Spread Function.
 
@@ -57,13 +56,6 @@
             When instantiated with an array-like object, that array must be
             a square matrix and have an odd number of dimensions
             )pbdoc")
-=======
-            .value("STAMP_SUM", search::StampType::STAMP_SUM)
-            .value("STAMP_MEAN", search::StampType::STAMP_MEAN)
-            .value("STAMP_MEDIAN", search::StampType::STAMP_MEDIAN)
-            .export_values();
-    py::class_<pf>(m, "psf", py::buffer_protocol())
->>>>>>> ea9c65a9
             .def_buffer([](pf &m) -> py::buffer_info {
                 return py::buffer_info(m.kernelData(), sizeof(float), py::format_descriptor<float>::format(),
                                        2, {m.getDim(), m.getDim()},
