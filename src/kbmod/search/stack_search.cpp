--- conflicted
+++ resolved
@@ -625,16 +625,12 @@
       .def("set_debug", &ks::set_debug, pydocs::DOC_StackSearch_set_debug)
       .def("filter_min_obs", &ks::filter_results, pydocs::DOC_StackSearch_filter_min_obs)
       .def("get_num_images", &ks::num_images, pydocs::DOC_StackSearch_get_num_images)
-<<<<<<< HEAD
       .def("get_image_width", &ks::get_image_width, pydocs::DOC_StackSearch_get_image_width)
       .def("get_image_height", &ks::get_image_height, pydocs::DOC_StackSearch_get_image_height)
-      .def("get_image_npixels", &ks::get_image_npixels, pydocs::DOC_StackSearch_get_image_npixels)        
-      .def("get_imagestack", &ks::get_imagestack, pydocs::DOC_StackSearch_get_imagestack)
-=======
+      .def("get_image_npixels", &ks::get_image_npixels, pydocs::DOC_StackSearch_get_image_npixels) 
       .def("get_imagestack", &ks::get_imagestack,
           py::return_value_policy::reference_internal,
           pydocs::DOC_StackSearch_get_imagestack)
->>>>>>> 17fd2b59
       // Science Stamp Functions
       .def("get_stamps", &ks::get_stamps, pydocs::DOC_StackSearch_get_stamps)
       .def("get_median_stamp", &ks::get_median_stamp, pydocs::DOC_StackSearch_get_median_stamp)
