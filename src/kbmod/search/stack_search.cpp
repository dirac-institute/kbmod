--- conflicted
+++ resolved
@@ -9,17 +9,19 @@
                                    SearchParameters params, Trajectory* candidate);
 #endif
 
-<<<<<<< HEAD
-StackSearch::StackSearch(ImageStack& imstack) : stack(imstack), results(0), gpu_search_list(0) {
-=======
 // This logger is often used in this module so we might as well declare it
 // global, but this would generally be a one-liner like:
 // logging::getLogger("kbmod.search.run_search") -> level(msg)
 // I'd imaging...
 auto rs_logger = logging::getLogger("kbmod.search.run_search");
 
-StackSearch::StackSearch(ImageStack& imstack) : stack(imstack), results(0) {
->>>>>>> 26e5567d
+// This logger is often used in this module so we might as well declare it
+// global, but this would generally be a one-liner like:
+// logging::getLogger("kbmod.search.run_search") -> level(msg)
+// I'd imaging...
+auto rs_logger = logging::getLogger("kbmod.search.run_search");
+
+StackSearch::StackSearch(ImageStack& imstack) : stack(imstack), results(0), gpu_search_list(0) {
     debug_info = false;
     psi_phi_generated = false;
 
@@ -243,17 +245,12 @@
 
     // Allocate space for the search list and move that to the GPU.
     int num_to_search = search_list.size();
-<<<<<<< HEAD
-    if (debug_info) std::cout << "Searching " << num_to_search << " trajectories... \n" << std::flush;
-    gpu_search_list = TrajectoryList(search_list);
-=======
 
     logmsg.str("");
     logmsg << search_list.size() << " trajectories...";
     rs_logger->info(logmsg.str());
 
     TrajectoryList gpu_search_list(search_list);
->>>>>>> 26e5567d
     gpu_search_list.move_to_gpu();
 
     // Set the minimum number of observations.
@@ -279,6 +276,46 @@
     sort_timer.stop();
     core_timer.stop();
 }
+
+
+std::vector<Trajectory> StackSearch::search_batch(){
+    if(!psi_phi_array.gpu_array_allocated()){
+        throw std::runtime_error("PsiPhiArray array not allocated on GPU. Did you forget to call prepare_search?");
+    }
+
+    DebugTimer core_timer = DebugTimer("Running batch search", debug_info);
+    // Allocate a vector for the results and move it onto the GPU.
+    int search_width = params.x_start_max - params.x_start_min;
+    int search_height = params.y_start_max - params.y_start_min;
+    int num_search_pixels = search_width * search_height;
+    int max_results = num_search_pixels * RESULTS_PER_PIXEL;
+
+    if (debug_info) {
+        std::cout << "Searching X=[" << params.x_start_min << ", " << params.x_start_max << "]"
+                  << " Y=[" << params.y_start_min << ", " << params.y_start_max << "]\n";
+        std::cout << "Allocating space for " << max_results << " results.\n";
+    }
+    results = TrajectoryList(max_results);
+    results.move_to_gpu();
+
+        // Do the actual search on the GPU.
+    DebugTimer search_timer = DebugTimer("Running search", debug_info);
+#ifdef HAVE_CUDA
+    deviceSearchFilter(psi_phi_array, params, gpu_search_list, results);
+#else
+    throw std::runtime_error("Non-GPU search is not implemented.");
+#endif
+    search_timer.stop();
+
+    results.move_to_cpu();
+    DebugTimer sort_timer = DebugTimer("Sorting results", debug_info);
+    results.sort_by_likelihood();
+    sort_timer.stop();
+    core_timer.stop();
+
+    return results.get_batch(0, max_results);
+}
+
 
 std::vector<float> StackSearch::extract_psi_or_phi_curve(Trajectory& trj, bool extract_psi) {
     prepare_psi_phi();
