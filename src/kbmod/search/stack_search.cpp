#include "stack_search.h"

namespace search {
#ifdef HAVE_CUDA
extern "C" void deviceSearchFilter(PsiPhiArray& psi_phi_array, SearchParameters params, int num_trajectories,
                                   Trajectory* trj_to_search, int num_results, Trajectory* best_results);

extern "C" void evaluateTrajectory(PsiPhiArrayMeta psi_phi_meta, void* psi_phi_vect, float* image_times,
                                   SearchParameters params, Trajectory* candidate);
#endif

StackSearch::StackSearch(ImageStack& imstack) : stack(imstack) {
    debug_info = false;
    psi_phi_generated = false;

    // Default The Thresholds.
    params.min_observations = 0;
    params.min_lh = 0.0;

    // Default filtering arguments.
    params.do_sigmag_filter = false;
    params.sgl_L = 0.25;
    params.sgl_H = 0.75;
    params.sigmag_coeff = -1.0;

    // Default the encoding parameters.
    params.encode_num_bytes = -1;

    // Default pixel starting bounds.
    params.x_start_min = 0;
    params.x_start_max = stack.get_width();
    params.y_start_min = 0;
    params.y_start_max = stack.get_height();

    params.debug = false;
}

// --------------------------------------------
// Configuration functions
// --------------------------------------------

void StackSearch::set_debug(bool d) {
    debug_info = d;
    params.debug = d;
}

void StackSearch::set_min_obs(int new_value) { params.min_observations = new_value; }

void StackSearch::set_min_lh(float new_value) { params.min_lh = new_value; }

void StackSearch::enable_gpu_sigmag_filter(std::vector<float> percentiles, float sigmag_coeff, float min_lh) {
    params.do_sigmag_filter = true;
    params.sgl_L = percentiles[0];
    params.sgl_H = percentiles[1];
    params.sigmag_coeff = sigmag_coeff;
    params.min_lh = min_lh;
}

void StackSearch::enable_gpu_encoding(int encode_num_bytes) {
    // If changing a setting that would impact the search data encoding, clear the cached values.
    if (params.encode_num_bytes != encode_num_bytes) {
        clear_psi_phi();
    }

    // Make sure the encoding is one of the supported options.
    // Otherwise use default float (aka no encoding).
    if (encode_num_bytes == 1 || encode_num_bytes == 2) {
        params.encode_num_bytes = encode_num_bytes;
    } else {
        params.encode_num_bytes = -1;
    }
}

void StackSearch::set_start_bounds_x(int x_min, int x_max) {
    params.x_start_min = x_min;
    params.x_start_max = x_max;
}

void StackSearch::set_start_bounds_y(int y_min, int y_max) {
    params.y_start_min = y_min;
    params.y_start_max = y_max;
}

// --------------------------------------------
// Data precomputation functions
// --------------------------------------------

void StackSearch::prepare_psi_phi() {
    if (!psi_phi_generated) {
        DebugTimer timer = DebugTimer("Preparing Psi and Phi images", debug_info);
        fill_psi_phi_array_from_image_stack(psi_phi_array, stack, params.encode_num_bytes, debug_info);
        timer.stop();
        psi_phi_generated = true;
    }

    // Perform additional error checking that the arrays are allocated (checked even if
    // using the cached values).
    if (!psi_phi_array.cpu_array_allocated() || !psi_phi_array.cpu_time_array_allocated()) {
        throw std::runtime_error("PsiPhiArray arrays unallocated after prepare_psi_phi_array.");
    }
}

void StackSearch::clear_psi_phi() {
    if (psi_phi_generated) {
        psi_phi_array.clear();
        psi_phi_generated = false;
    }
}

// --------------------------------------------
// Core search functions
// --------------------------------------------

void StackSearch::evaluate_single_trajectory(Trajectory& trj) {
    prepare_psi_phi();
    if (!psi_phi_array.cpu_array_allocated()) std::runtime_error("Data not allocated.");

#ifdef HAVE_CUDA
    evaluateTrajectory(psi_phi_array.get_meta_data(), psi_phi_array.get_cpu_array_ptr(),
                       psi_phi_array.get_cpu_time_array_ptr(), params, &trj);
#else
    throw std::runtime_error("CUDA installation is needed for single trajectory search.");
#endif
}

Trajectory StackSearch::search_linear_trajectory(short x, short y, float vx, float vy) {
    Trajectory result;
    result.x = x;
    result.y = y;
    result.vx = vx;
    result.vy = vy;

    evaluate_single_trajectory(result);

    return result;
}

void StackSearch::search(int ang_steps, int vel_steps, float min_ang, float max_ang, float min_vel,
                         float mavx, int min_observations) {
    DebugTimer core_timer = DebugTimer("Running core search", debug_info);
    std::vector<Trajectory> search_list =
            create_grid_search_list(ang_steps, vel_steps, min_ang, max_ang, min_vel, mavx);

    DebugTimer psi_phi_timer = DebugTimer("Creating psi/phi buffers", debug_info);
    prepare_psi_phi();
    psi_phi_timer.stop();

    // Allocate a vector for the results.
    int num_search_pixels =
            ((params.x_start_max - params.x_start_min) * (params.y_start_max - params.y_start_min));
    int max_results = num_search_pixels * RESULTS_PER_PIXEL;
    if (debug_info) {
        std::cout << "Searching X=[" << params.x_start_min << ", " << params.x_start_max << "]"
                  << " Y=[" << params.y_start_min << ", " << params.y_start_max << "]\n";
        std::cout << "Allocating space for " << max_results << " results.\n";
    }
    results = std::vector<Trajectory>(max_results);
    if (debug_info) std::cout << search_list.size() << " trajectories... \n" << std::flush;

    // Set the minimum number of observations.
    params.min_observations = min_observations;

    // Do the actual search on the GPU.
    DebugTimer search_timer = DebugTimer("Running search", debug_info);
#ifdef HAVE_CUDA
    deviceSearchFilter(psi_phi_array, params, search_list.size(), search_list.data(), max_results,
                       results.data());
#else
    throw std::runtime_error("Non-GPU search is not implemented.");
#endif
    search_timer.stop();

    DebugTimer sort_timer = DebugTimer("Sorting results", debug_info);
    sort_results();
    sort_timer.stop();
    core_timer.stop();
}

<<<<<<< HEAD
void StackSearch::create_search_list(int angle_steps, int velocity_steps, float min_ang, float max_ang,
                                     float min_vel, float mavx) {
=======
void StackSearch::prepare_psi_phi() {
    if (!psi_phi_generated) {
        DebugTimer timer = DebugTimer("Preparing Psi and Phi images", debug_info);
        psi_images.clear();
        phi_images.clear();

        // Compute Phi and Psi from convolved images
        // while leaving masked pixels alone
        // Reinsert 0s for NO_DATA?
        const int num_images = stack.img_count();
        for (int i = 0; i < num_images; ++i) {
            LayeredImage& img = stack.get_single_image(i);
            psi_images.push_back(img.generate_psi_image());
            phi_images.push_back(img.generate_phi_image());
        }

        psi_phi_generated = true;
        timer.stop();
    }
}

std::vector<Trajectory> StackSearch::create_grid_search_list(int angle_steps, int velocity_steps,
                                                             float min_ang, float max_ang, float min_vel,
                                                             float mavx) {
>>>>>>> 8b19c976
    DebugTimer timer = DebugTimer("Creating search candidate list", debug_info);

    std::vector<float> angles(angle_steps);
    float ang_stepsize = (max_ang - min_ang) / float(angle_steps);
    for (int i = 0; i < angle_steps; ++i) {
        angles[i] = min_ang + float(i) * ang_stepsize;
    }

    std::vector<float> velocities(velocity_steps);
    float vel_stepsize = (mavx - min_vel) / float(velocity_steps);
    for (int i = 0; i < velocity_steps; ++i) {
        velocities[i] = min_vel + float(i) * vel_stepsize;
    }

    int trajCount = angle_steps * velocity_steps;
    std::vector<Trajectory> search_list = std::vector<Trajectory>(trajCount);
    for (int a = 0; a < angle_steps; ++a) {
        for (int v = 0; v < velocity_steps; ++v) {
            search_list[a * velocity_steps + v].vx = cos(angles[a]) * velocities[v];
            search_list[a * velocity_steps + v].vy = sin(angles[a]) * velocities[v];
        }
    }
    timer.stop();

    return search_list;
}

std::vector<float> StackSearch::extract_psi_or_phi_curve(Trajectory& trj, bool extract_psi) {
    prepare_psi_phi();

    const int num_times = stack.img_count();
    std::vector<float> result(num_times, 0.0);

    for (int i = 0; i < num_times; ++i) {
        float time = psi_phi_array.read_time(i);

        // Query the center of the predicted location's pixel.
        Point pred_pt = {trj.get_x_pos(time) + 0.5f, trj.get_y_pos(time) + 0.5f};
        Index pred_idx = pred_pt.to_index();
        PsiPhi psi_phi_val = psi_phi_array.read_psi_phi(i, pred_idx.i, pred_idx.j);

        float value = (extract_psi) ? psi_phi_val.psi : psi_phi_val.phi;
        if (value != NO_DATA) {
            result[i] = value;
        }
    }
    return result;
}

std::vector<float> StackSearch::get_psi_curves(Trajectory& trj) {
    return extract_psi_or_phi_curve(trj, true);
}

std::vector<float> StackSearch::get_phi_curves(Trajectory& trj) {
    return extract_psi_or_phi_curve(trj, false);
}

void StackSearch::sort_results() {
    __gnu_parallel::sort(results.begin(), results.end(),
                         [](Trajectory a, Trajectory b) { return b.lh < a.lh; });
}

std::vector<Trajectory> StackSearch::get_results(int start, int count) {
    if (start + count >= results.size()) {
        count = results.size() - start;
    }
    if (start < 0) throw std::runtime_error("start must be 0 or greater");
    return std::vector<Trajectory>(results.begin() + start, results.begin() + start + count);
}

// This function is used only for testing by injecting known result trajectories.
void StackSearch::set_results(const std::vector<Trajectory>& new_results) { results = new_results; }

#ifdef Py_PYTHON_H
static void stack_search_bindings(py::module& m) {
    using tj = search::Trajectory;
    using pf = search::PSF;
    using ri = search::RawImage;
    using is = search::ImageStack;
    using ks = search::StackSearch;

    py::class_<ks>(m, "StackSearch", pydocs::DOC_StackSearch)
            .def(py::init<is&>())
            .def("search", &ks::search, pydocs::DOC_StackSearch_search)
            .def("evaluate_single_trajectory", &ks::evaluate_single_trajectory,
                 pydocs::DOC_StackSearch_evaluate_single_trajectory)
            .def("search_linear_trajectory", &ks::search_linear_trajectory,
                 pydocs::DOC_StackSearch_search_linear_trajectory)
            .def("set_min_obs", &ks::set_min_obs, pydocs::DOC_StackSearch_set_min_obs)
            .def("set_min_lh", &ks::set_min_lh, pydocs::DOC_StackSearch_set_min_lh)
            .def("enable_gpu_sigmag_filter", &ks::enable_gpu_sigmag_filter,
                 pydocs::DOC_StackSearch_enable_gpu_sigmag_filter)
            .def("enable_gpu_encoding", &ks::enable_gpu_encoding, pydocs::DOC_StackSearch_enable_gpu_encoding)
            .def("set_start_bounds_x", &ks::set_start_bounds_x, pydocs::DOC_StackSearch_set_start_bounds_x)
            .def("set_start_bounds_y", &ks::set_start_bounds_y, pydocs::DOC_StackSearch_set_start_bounds_y)
            .def("set_debug", &ks::set_debug, pydocs::DOC_StackSearch_set_debug)
            .def("get_num_images", &ks::num_images, pydocs::DOC_StackSearch_get_num_images)
            .def("get_image_width", &ks::get_image_width, pydocs::DOC_StackSearch_get_image_width)
            .def("get_image_height", &ks::get_image_height, pydocs::DOC_StackSearch_get_image_height)
            .def("get_image_npixels", &ks::get_image_npixels, pydocs::DOC_StackSearch_get_image_npixels)
            .def("get_imagestack", &ks::get_imagestack, py::return_value_policy::reference_internal,
                 pydocs::DOC_StackSearch_get_imagestack)
            // For testings
            .def("get_psi_curves", (std::vector<float>(ks::*)(tj&)) & ks::get_psi_curves,
                 pydocs::DOC_StackSearch_get_psi_curves)
            .def("get_phi_curves", (std::vector<float>(ks::*)(tj&)) & ks::get_phi_curves,
                 pydocs::DOC_StackSearch_get_phi_curves)
            .def("prepare_psi_phi", &ks::prepare_psi_phi, pydocs::DOC_StackSearch_prepare_psi_phi)
            .def("clear_psi_phi", &ks::clear_psi_phi, pydocs::DOC_StackSearch_clear_psi_phi)
            .def("get_results", &ks::get_results, pydocs::DOC_StackSearch_get_results)
            .def("set_results", &ks::set_results, pydocs::DOC_StackSearch_set_results);
}
#endif /* Py_PYTHON_H */

} /* namespace search */<|MERGE_RESOLUTION|>--- conflicted
+++ resolved
@@ -176,35 +176,9 @@
     core_timer.stop();
 }
 
-<<<<<<< HEAD
-void StackSearch::create_search_list(int angle_steps, int velocity_steps, float min_ang, float max_ang,
-                                     float min_vel, float mavx) {
-=======
-void StackSearch::prepare_psi_phi() {
-    if (!psi_phi_generated) {
-        DebugTimer timer = DebugTimer("Preparing Psi and Phi images", debug_info);
-        psi_images.clear();
-        phi_images.clear();
-
-        // Compute Phi and Psi from convolved images
-        // while leaving masked pixels alone
-        // Reinsert 0s for NO_DATA?
-        const int num_images = stack.img_count();
-        for (int i = 0; i < num_images; ++i) {
-            LayeredImage& img = stack.get_single_image(i);
-            psi_images.push_back(img.generate_psi_image());
-            phi_images.push_back(img.generate_phi_image());
-        }
-
-        psi_phi_generated = true;
-        timer.stop();
-    }
-}
-
 std::vector<Trajectory> StackSearch::create_grid_search_list(int angle_steps, int velocity_steps,
                                                              float min_ang, float max_ang, float min_vel,
                                                              float mavx) {
->>>>>>> 8b19c976
     DebugTimer timer = DebugTimer("Creating search candidate list", debug_info);
 
     std::vector<float> angles(angle_steps);
