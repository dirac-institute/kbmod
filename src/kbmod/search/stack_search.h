#ifndef KBMODSEARCH_H_
#define KBMODSEARCH_H_

#include <parallel/algorithm>
#include <algorithm>
#include <functional>
#include <iostream>
#include <fstream>
#include <chrono>
#include <stdexcept>
#include <assert.h>
#include <float.h>

#include "common.h"
#include "debug_timer.h"
#include "geom.h"
#include "image_stack.h"
#include "psf.h"
#include "psi_phi_array_ds.h"
#include "psi_phi_array_utils.h"
#include "pydocs/stack_search_docs.h"
#include "stamp_creator.h"

namespace search {
using Point = indexing::Point;
using Image = search::Image;

class StackSearch {
public:
    StackSearch(ImageStack& imstack);

    int num_images() const { return stack.img_count(); }
    int get_image_width() const { return stack.get_width(); }
    int get_image_height() const { return stack.get_height(); }
    int get_image_npixels() const { return stack.get_npixels(); }
    const ImageStack& get_imagestack() const { return stack; }

    // Parameter setters used to control the searches.
    void set_debug(bool d);
    void set_min_obs(int new_value);
    void set_min_lh(float new_value);
    void enable_gpu_sigmag_filter(std::vector<float> percentiles, float sigmag_coeff, float min_lh);
    void enable_gpu_encoding(int num_bytes);
    void set_start_bounds_x(int x_min, int x_max);
    void set_start_bounds_y(int y_min, int y_max);

    // The primary search functions
    void evaluate_single_trajectory(Trajectory& trj);
    Trajectory search_linear_trajectory(short x, short y, float vx, float vy);
    void search(int a_steps, int v_steps, float min_angle, float max_angle, float min_velocity,
                float max_velocity, int min_observations);

    // Gets the vector of result trajectories from the grid search.
    std::vector<Trajectory> get_results(int start, int end);

<<<<<<< HEAD
    // Filters the results of the grid search based on various parameters
    void filter_results(int min_observations);
    void filter_results_lh(float min_lh);

    // Getters for the Psi and Phi data
=======
    // Getters for the Psi and Phi data.
>>>>>>> 8b19c976
    std::vector<float> get_psi_curves(Trajectory& t);
    std::vector<float> get_phi_curves(Trajectory& t);

    // Helper functions for computing Psi and Phi
    void prepare_psi_phi();
    void clear_psi_phi();

    // Helper functions for testing
    void set_results(const std::vector<Trajectory>& new_results);

    virtual ~StackSearch(){};

protected:
    void sort_results();

    // Creates list of trajectories to search.
    std::vector<Trajectory> create_grid_search_list(int angle_steps, int velocity_steps, float min_ang,
                                                    float max_ang, float min_vel, float mavx);

    std::vector<float> extract_psi_or_phi_curve(Trajectory& trj, bool extract_psi);

    // Core data and search parameters
    ImageStack stack;
<<<<<<< HEAD
    SearchParameters params;
    bool debug_info;

    // Precomputed and cached search data
    bool psi_phi_generated;
    PsiPhiArray psi_phi_array;

    // Cached data for grid search. TODO: see if we can remove this.
    std::vector<Trajectory> search_list;
=======
    std::vector<RawImage> psi_images;
    std::vector<RawImage> phi_images;
>>>>>>> 8b19c976
    std::vector<Trajectory> results;
};

} /* namespace search */

#endif /* KBMODSEARCH_H_ */<|MERGE_RESOLUTION|>--- conflicted
+++ resolved
@@ -53,15 +53,7 @@
     // Gets the vector of result trajectories from the grid search.
     std::vector<Trajectory> get_results(int start, int end);
 
-<<<<<<< HEAD
-    // Filters the results of the grid search based on various parameters
-    void filter_results(int min_observations);
-    void filter_results_lh(float min_lh);
-
-    // Getters for the Psi and Phi data
-=======
     // Getters for the Psi and Phi data.
->>>>>>> 8b19c976
     std::vector<float> get_psi_curves(Trajectory& t);
     std::vector<float> get_phi_curves(Trajectory& t);
 
@@ -85,7 +77,6 @@
 
     // Core data and search parameters
     ImageStack stack;
-<<<<<<< HEAD
     SearchParameters params;
     bool debug_info;
 
@@ -94,11 +85,6 @@
     PsiPhiArray psi_phi_array;
 
     // Cached data for grid search. TODO: see if we can remove this.
-    std::vector<Trajectory> search_list;
-=======
-    std::vector<RawImage> psi_images;
-    std::vector<RawImage> phi_images;
->>>>>>> 8b19c976
     std::vector<Trajectory> results;
 };
 
