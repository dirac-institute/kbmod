#include "raw_image.h"

namespace search {
using Index = indexing::Index;
using Point = indexing::Point;

RawImage::RawImage() : width(0), height(0), obstime(-1.0), image() {}

RawImage::RawImage(Image& img, double obs_time) {
    image = std::move(img);
    height = image.rows();
    width = image.cols();
    obstime = obs_time;
}

RawImage::RawImage(unsigned w, unsigned h, float value, double obs_time)
        : width(w), height(h), obstime(obs_time) {
    if (value != 0.0f)
        image = Image::Constant(height, width, value);
    else
        image = Image::Zero(height, width);
}

// Copy constructor
RawImage::RawImage(const RawImage& old) {
    width = old.get_width();
    height = old.get_height();
    image = old.get_image();
    obstime = old.get_obstime();
}

// Move constructor
RawImage::RawImage(RawImage&& source)
        : width(source.width),
          height(source.height),
          obstime(source.obstime),
          image(std::move(source.image)) {}

// Copy assignment
RawImage& RawImage::operator=(const RawImage& source) {
    width = source.width;
    height = source.height;
    image = source.image;
    obstime = source.obstime;
    return *this;
}

// Move assignment
RawImage& RawImage::operator=(RawImage&& source) {
    if (this != &source) {
        width = source.width;
        height = source.height;
        image = std::move(source.image);
        obstime = source.obstime;
    }
    return *this;
}

bool RawImage::l2_allclose(const RawImage& img_b, float atol) const {
    // http://eigen.tuxfamily.org/dox/classEigen_1_1DenseBase.html#ae8443357b808cd393be1b51974213f9c
    return image.isApprox(img_b.image, atol);
}

inline auto RawImage::get_interp_neighbors_and_weights(const Point& p) const {
    // top-left, top right, bot-right, bot-left
    auto neighbors = indexing::manhattan_neighbors(p, width, height);

    float tmp_integral;
    float x_frac = std::modf(p.x - 0.5f, &tmp_integral);
    float y_frac = std::modf(p.y - 0.5f, &tmp_integral);

    // weights for top-left, top right, bot-right, bot-left
    std::array<float, 4> weights{
            (1 - x_frac) * (1 - y_frac),
            x_frac * (1 - y_frac),
            x_frac * y_frac,
            (1 - x_frac) * y_frac,
    };

    struct NeighborsAndWeights {
        std::array<std::optional<Index>, 4> neighbors;
        std::array<float, 4> weights;
    };

    return NeighborsAndWeights{neighbors, weights};
}

float RawImage::interpolate(const Point& p) const {
    if (!contains(p)) return NO_DATA;

    auto [neighbors, weights] = get_interp_neighbors_and_weights(p);

    // this is the way apparently the way it's supposed to be done
    // too bad the loop couldn't have been like
    // for (auto& [neighbor, weight] : std::views::zip(neigbors, weights))
    // https://en.cppreference.com/w/cpp/ranges/zip_view
    // https://en.cppreference.com/w/cpp/utility/optional
    float sumWeights = 0.0;
    float total = 0.0;
    for (int i = 0; i < neighbors.size(); i++) {
        if (auto idx = neighbors[i]) {
            if (pixel_has_data(*idx)) {
                sumWeights += weights[i];
                total += weights[i] * image(idx->i, idx->j);
            }
        }
    }

    if (sumWeights == 0.0) return NO_DATA;
    return total / sumWeights;
}

RawImage RawImage::create_stamp(const Point& p, const int radius,
                                const bool keep_no_data) const {
    if (radius < 0) throw std::runtime_error("stamp radius must be at least 0");

    const int dim = radius * 2 + 1;
    // can't address this instance of non-uniform index handling with Point
    // and Index, because at a base level it adopts a different definition of
    // the pixel grid to coordinate system transformation.
    auto [corner, anchor, w, h] = indexing::anchored_block({(int)p.y, (int)p.x}, radius, width, height);

    Image stamp = Image::Constant(dim, dim, NO_DATA);
    stamp.block(anchor.i, anchor.j, h, w) = image.block(corner.i, corner.j, h, w);

    if (!keep_no_data)
        stamp = (stamp.array() == NO_DATA).select(0.0, stamp);

    return RawImage(stamp);
}

inline void RawImage::add(const Index& idx, const float value) {
    if (contains(idx)) image(idx.i, idx.j) += value;
}

inline void RawImage::add(const Point& p, const float value) { add(p.to_index(), value); }

void RawImage::interpolated_add(const Point& p, const float value) {
    auto [neighbors, weights] = get_interp_neighbors_and_weights(p);
    for (int i = 0; i < neighbors.size(); i++) {
        if (auto& idx = neighbors[i]) {
            add(*idx, value * weights[i]);
        }
    }
}

std::array<float, 2> RawImage::compute_bounds() const {
    float min_val = FLT_MAX;
    float max_val = -FLT_MAX;

    for (auto elem : image.reshaped())
        if (elem != NO_DATA) {
            min_val = std::min(min_val, elem);
            max_val = std::max(max_val, elem);
        }

    // Assert that we have seen at least some valid data.
    assert(max_val != -FLT_MAX);
    assert(min_val != FLT_MAX);

    return {min_val, max_val};
}

void RawImage::convolve_cpu(PSF& psf) {
    Image result = Image::Zero(height, width);

    const int psf_rad = psf.get_radius();
    const float psf_total = psf.get_sum();

    for (int y = 0; y < height; ++y) {
        for (int x = 0; x < width; ++x) {
            // Pixels with NO_DATA remain NO_DATA.
            if (image(y, x) == NO_DATA) {
                result(y, x) = NO_DATA;
                continue;
            }

            float sum = 0.0;
            float psf_portion = 0.0;
            for (int j = -psf_rad; j <= psf_rad; j++) {
                for (int i = -psf_rad; i <= psf_rad; i++) {
                    if ((x + i >= 0) && (x + i < width) && (y + j >= 0) && (y + j < height)) {
                        float current_pixel = image(y + j, x + i);
                        // note that convention for index access is flipped for PSF
                        if (current_pixel != NO_DATA) {
                            float current_psf = psf.get_value(i + psf_rad, j + psf_rad);
                            psf_portion += current_psf;
                            sum += current_pixel * current_psf;
                        }
                    }
                }  // for i
            }      // for j
            if (psf_portion == 0) {
                result(y, x) = NO_DATA;
            } else {
                result(y, x) = (sum * psf_total) / psf_portion;
            }
        }  // for x
    }      // for y
    image = std::move(result);
}

#ifdef HAVE_CUDA
// Performs convolution between an image represented as an array of floats
// and a PSF on a GPU device.
extern "C" void deviceConvolve(float* source_img, float* result_img, int width, int height, float* psf_kernel,
                               int psf_size, int psf_dim, int psf_radius, float psf_sum);
#endif

void RawImage::convolve(PSF psf) {
#ifdef HAVE_CUDA
    deviceConvolve(image.data(), image.data(), get_width(), get_height(), psf.data(), psf.get_size(),
                   psf.get_dim(), psf.get_radius(), psf.get_sum());
#else
    convolve_cpu(psf);
#endif
}

void RawImage::apply_mask(int flags, const RawImage& mask) {
    for (unsigned int j = 0; j < height; ++j) {
        for (unsigned int i = 0; i < width; ++i) {
            int pix_flags = static_cast<int>(mask.image(j, i));
            if ((flags & pix_flags) != 0) {
                image(j, i) = NO_DATA;
            }
        }  // for i
    }      // for j
}

/* This implementation of grow_mask is optimized for steps > 1
   (which is how the code is generally used. If you are only
   growing the mask by 1, the extra copy will be a little slower.
*/
void RawImage::grow_mask(const int steps) {
    ImageI bitmask = ImageI::Constant(height, width, -1);
    bitmask = (image.array() == NO_DATA).select(0, bitmask);

    for (int itr = 1; itr <= steps; ++itr) {
        for (int j = 0; j < height; ++j) {
            for (int i = 0; i < width; ++i) {
                if (bitmask(j, i) == -1) {
                    if (((j - 1 >= 0) && (bitmask(j - 1, i) == itr - 1)) ||
                        ((i - 1 >= 0) && (bitmask(j, i - 1) == itr - 1)) ||
                        ((j + 1 < height) && (bitmask(j + 1, i) == itr - 1)) ||
                        ((i + 1 < width) && (bitmask(j, i + 1) == itr - 1))) {
                        bitmask(j, i) = itr;
                    }
                }
            }  // for i
        }      // for j
    }          // for step
    image = (bitmask.array() > -1).select(NO_DATA, image);
}

void RawImage::set_all(float value) { image.setConstant(value); }

// The maximum value of the image and return the coordinates.
Index RawImage::find_peak(bool furthest_from_center) const {
    int c_x = width / 2;
    int c_y = height / 2;

    // Initialize the variables for tracking the peak's location.
    Index result = {0, 0};
    float max_val = image(0, 0);
    float dist2 = c_x * c_x + c_y * c_y;

    // Search each pixel for the peak.
    for (int y = 0; y < height; ++y) {
        for (int x = 0; x < width; ++x) {
            if (image(y, x) > max_val) {
                max_val = image(y, x);
                result.i = y;
                result.j = x;
                dist2 = (c_x - x) * (c_x - x) + (c_y - y) * (c_y - y);
            } else if (image(y, x) == max_val) {
                int new_dist2 = (c_x - x) * (c_x - x) + (c_y - y) * (c_y - y);
                if ((furthest_from_center && (new_dist2 > dist2)) ||
                    (!furthest_from_center && (new_dist2 < dist2))) {
                    max_val = image(y, x);
                    result.i = y;
                    result.j = x;
                    dist2 = new_dist2;
                }
            }
        }  // for x
    }      // for y
    return result;
}

// Find the basic image moments in order to test if stamps have a gaussian shape.
// It computes the moments on the "normalized" image where the minimum
// value has been shifted to zero and the sum of all elements is 1.0.
// Elements with NO_DATA are treated as zero.
ImageMoments RawImage::find_central_moments() const {
    const int num_pixels = width * height;
    const int c_x = width / 2;
    const int c_y = height / 2;

    // Set all the moments to zero initially.
    ImageMoments res = {0.0, 0.0, 0.0, 0.0, 0.0, 0.0};
    auto pixels = image.reshaped();

    // Find the min (non-NO_DATA) value to subtract off.
    float min_val = FLT_MAX;
    for (int p = 0; p < num_pixels; ++p) {
        min_val = ((pixels[p] != NO_DATA) && (pixels[p] < min_val)) ? pixels[p] : min_val;
    }

    // Find the sum of the zero-shifted (non-NO_DATA) pixels.
    double sum = 0.0;
    for (int p = 0; p < num_pixels; ++p) {
        sum += (pixels[p] != NO_DATA) ? (pixels[p] - min_val) : 0.0;
    }
    if (sum == 0.0) return res;

    // Compute the rest of the moments.
    for (int y = 0; y < height; ++y) {
        for (int x = 0; x < width; ++x) {
            int ind = y * width + x;
            float pix_val = (pixels[ind] != NO_DATA) ? (pixels[ind] - min_val) / sum : 0.0;

            res.m00 += pix_val;
            res.m10 += (x - c_x) * pix_val;
            res.m20 += (x - c_x) * (x - c_x) * pix_val;
            res.m01 += (y - c_y) * pix_val;
            res.m02 += (y - c_y) * (y - c_y) * pix_val;
            res.m11 += (x - c_x) * (y - c_y) * pix_val;
        }
    }

    return res;
}

void RawImage::load_time_from_file(fitsfile* fptr) {
    int mjd_status = 0;

    // Set object's obstime directly to -1 to indicate no time found.
    obstime = -1.0;

    // Read image observation time, trying the MJD field first and DATE-AVG second.
    // Ignore error if does not exist.
    if (fits_read_key(fptr, TDOUBLE, "MJD", &obstime, NULL, &mjd_status)) {
        // Reset the status flag and try with DATE-AVG.
        mjd_status = 0;
        if (fits_read_key(fptr, TDOUBLE, "DATE-AVG", &obstime, NULL, &mjd_status)) {
            obstime = -1.0;
        }
    }
}

// Load the image data from a specific layer of a FITS file.
void RawImage::from_fits(const std::string& file_path, int layer_num) {
    // Open the file's header and read in the obstime and the dimensions.
    fitsfile* fptr;
    int status = 0;
    int mjdStatus = 0;
    int file_not_found;
    int nullval = 0;
    int anynull = 0;

    // Open the correct layer to extract the RawImage.
    std::string layerPath = file_path + "[" + std::to_string(layer_num) + "]";
    if (fits_open_file(&fptr, layerPath.c_str(), READONLY, &status)) {
        fits_report_error(stderr, status);
        throw std::runtime_error("Could not open FITS file to read RawImage");
    }

    // Read image dimensions.
    long dimensions[2];
    if (fits_read_keys_lng(fptr, "NAXIS", 1, 2, dimensions, &file_not_found, &status))
        fits_report_error(stderr, status);
    width = dimensions[0];
    height = dimensions[1];

    // Read in the image.
    // array = std::vector<float>(width * height);
    image = Image(height, width);
    if (fits_read_img(fptr, TFLOAT, 1, get_npixels(), &nullval, image.data(), &anynull, &status))
        fits_report_error(stderr, status);

    // Read image observation time, ignore error if does not exist
    load_time_from_file(fptr);
    if (fits_close_file(fptr, &status)) fits_report_error(stderr, status);

    // If we are reading from a sublayer and did not find a time, try the overall header.
    if (obstime < 0.0) {
        if (fits_open_file(&fptr, file_path.c_str(), READONLY, &status))
            throw std::runtime_error("Could not open FITS file to read RawImage");
        fits_read_key(fptr, TDOUBLE, "MJD", &obstime, NULL, &mjdStatus);
        if (fits_close_file(fptr, &status)) fits_report_error(stderr, status);
    }
}

void RawImage::to_fits(const std::string& filename) {
    fitsfile* fptr;
    int status = 0;
    long naxes[2] = {0, 0};

    fits_create_file(&fptr, filename.c_str(), &status);

    // If we are unable to create the file, check if it already exists
    // and, if so, delete it and retry the create.
    if (status == 105) {
        status = 0;
        fits_open_file(&fptr, filename.c_str(), READWRITE, &status);
        if (status == 0) {
            fits_delete_file(fptr, &status);
            fits_create_file(&fptr, filename.c_str(), &status);
        }
    }

    // Create the primary array image (32-bit float array)
    long dimensions[2];
    dimensions[0] = width;
    dimensions[1] = height;
    fits_create_img(fptr, FLOAT_IMG, 2 /*naxis*/, dimensions, &status);
    fits_report_error(stderr, status);

    /* Write the array of floats to the image */
    fits_write_img(fptr, TFLOAT, 1, get_npixels(), image.data(), &status);
    fits_report_error(stderr, status);

    // Add the basic header data.
    fits_update_key(fptr, TDOUBLE, "MJD", &obstime, "[d] Generated Image time", &status);
    fits_report_error(stderr, status);

    fits_close_file(fptr, &status);
    fits_report_error(stderr, status);
}

void RawImage::append_to_fits(const std::string& filename) {
    int status = 0;
    fitsfile* f;

    // Check that we can open the file.
    if (fits_open_file(&f, filename.c_str(), READWRITE, &status)) {
        fits_report_error(stderr, status);
        throw std::runtime_error("Unable to open FITS file for appending.");
    }

    // This appends a layer (extension) if the file exists)
    /* Create the primary array image (32-bit float array) */
    long dimensions[2];
    dimensions[0] = width;
    dimensions[1] = height;
    fits_create_img(f, FLOAT_IMG, 2 /*naxis*/, dimensions, &status);
    fits_report_error(stderr, status);

    /* Write the array of floats to the image */
    fits_write_img(f, TFLOAT, 1, get_npixels(), image.data(), &status);
    fits_report_error(stderr, status);

    // Save the image time in the header.
    fits_update_key(f, TDOUBLE, "MJD", &obstime, "[d] Generated Image time", &status);
    fits_report_error(stderr, status);

    fits_close_file(f, &status);
    fits_report_error(stderr, status);
}

// it makes no sense to return RawImage here because there is no
// obstime by definition of operation, but I guess it's out of
// scope for this PR because it requires updating layered_image
// and image stack
RawImage create_median_image(const std::vector<RawImage>& images) {
    int num_images = images.size();
    assert(num_images > 0);

    int width = images[0].get_width();
    int height = images[0].get_height();
    for (auto& img : images) {
        assert(img.get_width() == width and img.get_height() == height);
    }

    Image result = Image::Zero(height, width);

    std::vector<float> pix_array(num_images);
    for (int y = 0; y < height; ++y) {
        for (int x = 0; x < width; ++x) {
            int num_unmasked = 0;
            for (auto& img : images) {
                // Only used the unmasked array.
                // we have a get_pixel and pixel_has_data, but we don't use them
                // here in the original code, so I go to get_image()() too...
                if ((img.get_image()(y, x) != NO_DATA) &&
                    (!std::isnan(img.get_image()(y, x)))) {  // why are we suddenly checking nans?!
                    pix_array[num_unmasked] = img.get_image()(y, x);
                    num_unmasked += 1;
                }
            }

            if (num_unmasked > 0) {
                std::sort(pix_array.begin(), pix_array.begin() + num_unmasked);

                // If we have an even number of elements, take the mean of the two
                // middle ones.
                int median_ind = num_unmasked / 2;
                if (num_unmasked % 2 == 0) {
                    float ave_middle = (pix_array[median_ind] + pix_array[median_ind - 1]) / 2.0;
                    result(y, x) = ave_middle;
                } else {
                    result(y, x) = pix_array[median_ind];
                }
            } else {
                // We use a 0.0 value if there is no data to allow for visualization
                // and value based filtering.
                result(y, x) = 0.0;
            }
        }  // for x
    }      // for y
    return RawImage(result);
}

RawImage create_summed_image(const std::vector<RawImage>& images) {
    int num_images = images.size();
    assert(num_images > 0);

    int width = images[0].get_width();
    int height = images[0].get_height();
    for (auto& img : images) assert(img.get_width() == width and img.get_height() == height);

    Image result = Image::Zero(height, width);
    for (auto& img : images) {
        result += (img.get_image().array() == NO_DATA).select(0, img.get_image());
    }
    return RawImage(result);
}

RawImage create_mean_image(const std::vector<RawImage>& images) {
    int num_images = images.size();
    assert(num_images > 0);

    int width = images[0].get_width();
    int height = images[0].get_height();
    for (auto& img : images)
        assertm(img.get_width() == width and img.get_height() == height,
                "Can not sum images with different dimensions.");

    Image result = Image::Zero(height, width);
    for (int y = 0; y < height; ++y) {
        for (int x = 0; x < width; ++x) {
            float sum = 0.0;
            float count = 0.0;
            for (auto& img : images) {
                // we have a get_pixel and pixel_has_data, but we don't use them
                // here in the original code, so I go to get_image()() too...
                if ((img.get_image()(y, x) != NO_DATA) && (!std::isnan(img.get_image()(y, x)))) {
                    count += 1.0;
                    sum += img.get_image()(y, x);
                }
            }

            if (count > 0.0)
                result(y, x) = sum / count;
            else
                result(y, x) = 0.0;  // use 0 for visualization purposes
        }                            // for x
    }                                // for y
    return RawImage(result);
}

#ifdef Py_PYTHON_H
static void raw_image_bindings(py::module& m) {
    using rie = search::RawImage;

    py::class_<rie>(m, "RawImage", pydocs::DOC_RawImage)
            .def(py::init<>())
            .def(py::init<search::RawImage&>())
            .def(py::init<search::Image&, double>(), py::arg("img").noconvert(true),
                 py::arg("obs_time") = -1.0d)
            .def(py::init<unsigned, unsigned, float, double>(), py::arg("w"), py::arg("h"),
                 py::arg("value") = 0.0f, py::arg("obs_time") = -1.0d)
            // attributes and properties
            .def_property_readonly("height", &rie::get_height)
            .def_property_readonly("width", &rie::get_width)
            .def_property_readonly("npixels", &rie::get_npixels)
            .def_property("obstime", &rie::get_obstime, &rie::set_obstime)
            .def_property("image", py::overload_cast<>(&rie::get_image, py::const_), &rie::set_image)
            .def_property("imref", py::overload_cast<>(&rie::get_image), &rie::set_image)
            // pixel accessors and setters
            .def("get_pixel", &rie::get_pixel, pydocs::DOC_RawImage_get_pixel)
            .def("pixel_has_data", &rie::pixel_has_data, pydocs::DOC_RawImage_pixel_has_data)
            .def("set_pixel", &rie::set_pixel, pydocs::DOC_RawImage_set_pixel)
            .def("set_all", &rie::set_all, pydocs::DOC_RawImage_set_all)
            // python interface adapters (avoids having to construct Index & Point)
            .def(
                    "get_pixel",
                    [](rie& cls, int i, int j) {
                        return cls.get_pixel({i, j});
                    })
            .def(
                    "pixel_has_data",
                    [](rie& cls, int i, int j) {
                        return cls.pixel_has_data({i, j});
                    })
            .def(
                    "set_pixel",
                    [](rie& cls, int i, int j, double val) {
                        cls.set_pixel({i, j}, val);
                    })
            // methods
            .def("l2_allclose", &rie::l2_allclose, pydocs::DOC_RawImage_l2_allclose)
            .def("compute_bounds", &rie::compute_bounds, pydocs::DOC_RawImage_compute_bounds)
            .def("find_peak", &rie::find_peak, pydocs::DOC_RawImage_find_peak)
            .def("find_central_moments", &rie::find_central_moments,
                 pydocs::DOC_RawImage_find_central_moments)
            .def("create_stamp", &rie::create_stamp, pydocs::DOC_RawImage_create_stamp)
            .def("interpolate", &rie::interpolate, pydocs::DOC_RawImage_interpolate)
            .def("interpolated_add", &rie::interpolated_add, pydocs::DOC_RawImage_interpolated_add)
            .def(
                    "get_interp_neighbors_and_weights",
                    [](rie& cls, float x, float y) {
                        auto tmp = cls.get_interp_neighbors_and_weights({x, y});
                        return py::make_tuple(tmp.neighbors, tmp.weights);
                    },
                    pydocs::DOC_RawImage_get_interp_neighbors_and_weights)
            .def("apply_mask", &rie::apply_mask, pydocs::DOC_RawImage_apply_mask)
            .def("grow_mask", &rie::grow_mask, pydocs::DOC_RawImage_grow_mask)
            .def("convolve_gpu", &rie::convolve, pydocs::DOC_RawImage_convolve_gpu)
            .def("convolve_cpu", &rie::convolve_cpu, pydocs::DOC_RawImage_convolve_cpu)
            .def("save_fits", &rie::to_fits, pydocs::DOC_RawImage_save_fits)
            .def("append_fits_extension", &rie::append_to_fits, pydocs::DOC_RawImage_append_to_fits)
            .def("load_fits", &rie::from_fits, pydocs::DOC_RawImage_load_fits)
            // python interface adapters
            .def(
                    "create_stamp",
<<<<<<< HEAD
                    [](rie& cls, float x, float y, int radius,  bool keep_no_data) {
                        return cls.create_stamp({x, y}, radius, keep_no_data);
=======
                    [](rie& cls, float x, float y, int radius, bool interp, bool keep_no_data) {
                        return cls.create_stamp({x, y}, radius, interp, keep_no_data);
>>>>>>> 35642dc1
                    })
            .def(
                    "interpolate",
                    [](rie& cls, float x, float y) {
                        return cls.interpolate({x, y});
                    })
            .def(
                    "interpolated_add",
                    [](rie& cls, float x, float y, float val) {
                        cls.interpolated_add({x, y}, val);
                    });
}
#endif

} /* namespace search */<|MERGE_RESOLUTION|>--- conflicted
+++ resolved
@@ -624,13 +624,8 @@
             // python interface adapters
             .def(
                     "create_stamp",
-<<<<<<< HEAD
-                    [](rie& cls, float x, float y, int radius,  bool keep_no_data) {
+                    [](rie& cls, float x, float y, int radius, bool keep_no_data) {
                         return cls.create_stamp({x, y}, radius, keep_no_data);
-=======
-                    [](rie& cls, float x, float y, int radius, bool interp, bool keep_no_data) {
-                        return cls.create_stamp({x, y}, radius, interp, keep_no_data);
->>>>>>> 35642dc1
                     })
             .def(
                     "interpolate",
