#include "raw_image.h"

namespace search {
using Index = indexing::Index;
using Point = indexing::Point;

RawImage::RawImage() : width(0), height(0), image() {}

RawImage::RawImage(Image& img) {
    image = std::move(img);
    height = image.rows();
    width = image.cols();
}

RawImage::RawImage(unsigned w, unsigned h, float value) : width(w), height(h) {
    if (value != 0.0f)
        image = Image::Constant(height, width, value);
    else
        image = Image::Zero(height, width);
}

// Copy constructor
RawImage::RawImage(const RawImage& old) noexcept {
    width = old.get_width();
    height = old.get_height();
    image = old.get_image();
}

// Move constructor
RawImage::RawImage(RawImage&& source) noexcept
        : width(source.width), height(source.height), image(std::move(source.image)) {}

// Copy assignment
RawImage& RawImage::operator=(const RawImage& source) noexcept {
    width = source.width;
    height = source.height;
    image = source.image;
    return *this;
}

// Move assignment
RawImage& RawImage::operator=(RawImage&& source) noexcept {
    if (this != &source) {
        width = source.width;
        height = source.height;
        image = std::move(source.image);
    }
    return *this;
}

void RawImage::replace_masked_values(float value) {
    for (unsigned int y = 0; y < height; ++y) {
        for (unsigned int x = 0; x < width; ++x) {
            if (!pixel_value_valid(image(y, x))) {
                image(y, x) = value;
            }
        }
    }
}

RawImage RawImage::create_stamp(const Point& p, const int radius, const bool keep_no_data) const {
    if (radius < 0) throw std::runtime_error("stamp radius must be at least 0");

    const int dim = radius * 2 + 1;
    Image stamp = Image::Constant(dim, dim, NO_DATA);

    // Eigen gets unhappy if the stamp does not overlap at all. In this case, skip
    // the computation and leave the entire stamp set to NO_DATA. We use (int) casting here
    // instead of p.to_index() because of how we are defining the pixel grid and the center pixel.
    int idx_j = (int)p.x;
    int idx_i = (int)p.y;
    if ((idx_j + radius >= 0) && (idx_j - radius < (int)width) && (idx_i + radius >= 0) &&
        (idx_i - radius < (int)height)) {
        auto [corner, anchor, w, h] = indexing::anchored_block({idx_i, idx_j}, radius, width, height);
        stamp.block(anchor.i, anchor.j, h, w) = image.block(corner.i, corner.j, h, w);
    }

    RawImage result = RawImage(stamp);
    if (!keep_no_data) result.replace_masked_values(0.0);
    return result;
}

<<<<<<< HEAD
std::array<float, 2> RawImage::compute_bounds(bool strict_checks) const {
    float min_val = FLT_MAX;
    float max_val = -FLT_MAX;

    for (auto elem : image.reshaped())
        if (pixel_value_valid(elem)) {
            min_val = std::min(min_val, elem);
            max_val = std::max(max_val, elem);
        }

    // Assert that we have seen at least some valid data.
    if ((max_val == -FLT_MAX) || (min_val == FLT_MAX)) {
        if (strict_checks) {
            throw std::runtime_error("No valid pixels found during RawImage.compute_bounds()");
        } else {
            min_val = 0.0;
            max_val = 0.0;
        }
    }

    return {min_val, max_val};
}

=======
void RawImage::convolve_cpu(Image& psf) {
    Image result = Image::Zero(height, width);

    const int num_rows = psf.rows();
    const int num_cols = psf.cols();
    const int psf_rad = (int)((num_rows - 1) / 2);

    // Compute the sum of the PSF.
    float psf_total = 0.0;
    for (int r = 0; r < num_rows; ++r) {
        for (int c = 0; c < num_cols; ++c) {
            psf_total += psf(r, c);
        }
    }

    for (int y = 0; y < height; ++y) {
        for (int x = 0; x < width; ++x) {
            // Pixels with invalid data (e.g. NO_DATA or NaN) do not change.
            if (!pixel_value_valid(image(y, x))) {
                result(y, x) = image(y, x);
                continue;
            }

            float sum = 0.0;
            float psf_portion = 0.0;
            for (int j = -psf_rad; j <= psf_rad; j++) {
                for (int i = -psf_rad; i <= psf_rad; i++) {
                    if ((x + i >= 0) && (x + i < width) && (y + j >= 0) && (y + j < height)) {
                        float current_pixel = image(y + j, x + i);
                        if (pixel_value_valid(current_pixel)) {
                            float current_psf = psf(j + psf_rad, i + psf_rad);
                            psf_portion += current_psf;
                            sum += current_pixel * current_psf;
                        }
                    }
                }  // for i
            }      // for j
            if (psf_portion == 0) {
                result(y, x) = NO_DATA;
            } else {
                result(y, x) = (sum * psf_total) / psf_portion;
            }
        }  // for x
    }      // for y
    image = std::move(result);
}

#ifdef HAVE_CUDA
// Performs convolution between an image represented as an array of floats
// and a PSF on a GPU device.
extern "C" void deviceConvolve(float* source_img, float* result_img, int width, int height, float* psf_kernel,
                               int psf_radius);
#endif

>>>>>>> 9b1b2fe7
void RawImage::convolve(Image& psf) {
    Image result = convolve_image(image, psf);
    image = std::move(result);
}

void RawImage::apply_mask(int flags, const RawImage& mask) {
    for (unsigned int j = 0; j < height; ++j) {
        for (unsigned int i = 0; i < width; ++i) {
            int pix_flags = static_cast<int>(mask.image(j, i));
            if ((flags & pix_flags) != 0) {
                image(j, i) = NO_DATA;
            }
        }  // for i
    }      // for j
}

void RawImage::set_all(float value) { image.setConstant(value); }

// it makes no sense to return RawImage here because there is no
// obstime by definition of operation, but I guess it's out of
// scope for this PR because it requires updating layered_image
// and image stack
RawImage create_median_image(const std::vector<RawImage>& images) {
    unsigned int num_images = images.size();
    if (num_images == 0) throw std::runtime_error("Unable to create median image given 0 images.");

    unsigned int width = images[0].get_width();
    unsigned int height = images[0].get_height();
    for (auto& img : images) {
        assert_sizes_equal(img.get_width(), width, "median images width");
        assert_sizes_equal(img.get_height(), height, "median images height");
    }

    Image result = Image::Zero(height, width);

    std::vector<float> pix_array(num_images);
    for (int y = 0; y < height; ++y) {
        for (int x = 0; x < width; ++x) {
            int num_unmasked = 0;
            for (auto& img : images) {
                // Only used the unmasked array.
                if (img.pixel_has_data({y, x})) {
                    pix_array[num_unmasked] = img.get_pixel({y, x});
                    num_unmasked += 1;
                }
            }

            if (num_unmasked > 0) {
                std::sort(pix_array.begin(), pix_array.begin() + num_unmasked);

                // If we have an even number of elements, take the mean of the two
                // middle ones.
                int median_ind = num_unmasked / 2;
                if ((num_unmasked % 2 == 0) && (median_ind > 0)) {
                    float ave_middle = (pix_array[median_ind] + pix_array[median_ind - 1]) / 2.0;
                    result(y, x) = ave_middle;
                } else {
                    result(y, x) = pix_array[median_ind];
                }
            } else {
                // We use a 0.0 value if there is no data to allow for visualization
                // and value based filtering.
                result(y, x) = 0.0;
            }
        }  // for x
    }      // for y
    return RawImage(result);
}

RawImage create_summed_image(const std::vector<RawImage>& images) {
    unsigned int num_images = images.size();
    if (num_images == 0) throw std::runtime_error("Unable to create summed image given 0 images.");

    unsigned int width = images[0].get_width();
    unsigned int height = images[0].get_height();
    for (auto& img : images) {
        assert_sizes_equal(img.get_width(), width, "summed images width");
        assert_sizes_equal(img.get_height(), height, "summed images height");
    }

    Image result = Image::Zero(height, width);
    for (auto& img : images) {
        for (int y = 0; y < height; ++y) {
            for (int x = 0; x < width; ++x) {
                if (img.pixel_has_data({y, x})) {
                    result(y, x) += img.get_pixel({y, x});
                }
            }
        }
    }
    return RawImage(result);
}

RawImage create_mean_image(const std::vector<RawImage>& images) {
    unsigned int num_images = images.size();
    if (num_images == 0) throw std::runtime_error("Unable to create mean image given 0 images.");

    unsigned int width = images[0].get_width();
    unsigned int height = images[0].get_height();
    for (auto& img : images) {
        assert_sizes_equal(img.get_width(), width, "mean images width");
        assert_sizes_equal(img.get_height(), height, "mean images height");
    }

    Image result = Image::Zero(height, width);
    for (int y = 0; y < height; ++y) {
        for (int x = 0; x < width; ++x) {
            float sum = 0.0;
            float count = 0.0;
            for (auto& img : images) {
                if (img.pixel_has_data({y, x})) {
                    count += 1.0;
                    sum += img.get_pixel({y, x});
                }
            }

            if (count > 0.0)
                result(y, x) = sum / count;
            else
                result(y, x) = 0.0;  // use 0 for visualization purposes
        }                            // for x
    }                                // for y
    return RawImage(result);
}

#ifdef Py_PYTHON_H
static void raw_image_bindings(py::module& m) {
    using rie = search::RawImage;

    py::class_<rie>(m, "RawImage", pydocs::DOC_RawImage)
            .def(py::init<>())
            .def(py::init<search::RawImage&>())
            .def(py::init<search::Image&>(), py::arg("img").noconvert(true))
            .def(py::init<unsigned, unsigned, float>(), py::arg("w"), py::arg("h"), py::arg("value") = 0.0f)
            // attributes and properties
            .def_property_readonly("height", &rie::get_height)
            .def_property_readonly("width", &rie::get_width)
            .def_property_readonly("npixels", &rie::get_npixels)
            .def_property("image", py::overload_cast<>(&rie::get_image, py::const_), &rie::set_image)
            .def_property("imref", py::overload_cast<>(&rie::get_image), &rie::set_image)
            // pixel accessors and setters
            .def("get_pixel", &rie::get_pixel, pydocs::DOC_RawImage_get_pixel)
            .def("pixel_has_data", &rie::pixel_has_data, pydocs::DOC_RawImage_pixel_has_data)
            .def("set_pixel", &rie::set_pixel, pydocs::DOC_RawImage_set_pixel)
            .def("mask_pixel", &rie::mask_pixel, pydocs::DOC_RawImage_mask_pixel)
            .def("set_all", &rie::set_all, pydocs::DOC_RawImage_set_all)
            .def("contains_index", py::overload_cast<const indexing::Index&>(&rie::contains, py::const_),
                 pydocs::DOC_RawImage_contains_index)
            .def("contains_point", py::overload_cast<const indexing::Point&>(&rie::contains, py::const_),
                 pydocs::DOC_RawImage_contains_point)
            // python interface adapters (avoids having to construct Index & Point)
            .def("get_pixel",
                 [](rie& cls, int i, int j) {
                     return cls.get_pixel({i, j});
                 })
            .def("pixel_has_data",
                 [](rie& cls, int i, int j) {
                     return cls.pixel_has_data({i, j});
                 })
            .def("set_pixel",
                 [](rie& cls, int i, int j, double val) {
                     cls.set_pixel({i, j}, val);
                 })
            .def("mask_pixel",
                 [](rie& cls, int i, int j) {
                     cls.mask_pixel({i, j});
                 })
            .def("contains_index",
                 [](rie& cls, int i, int j) {
                     return cls.contains(indexing::Index({i, j}));
                 })
            .def("contains_point",
                 [](rie& cls, float x, float y) {
                     return cls.contains(indexing::Point({x, y}));
                 })
            // methods
            .def("replace_masked_values", &rie::replace_masked_values, py::arg("value") = 0.0f,
                 pydocs::DOC_RawImage_replace_masked_values)
            .def("create_stamp", &rie::create_stamp, pydocs::DOC_RawImage_create_stamp)
            .def("apply_mask", &rie::apply_mask, pydocs::DOC_RawImage_apply_mask)
            .def("convolve", &rie::convolve, pydocs::DOC_RawImage_convolve)
            // python interface adapters
            .def("create_stamp", [](rie& cls, float x, float y, int radius, bool keep_no_data) {
                return cls.create_stamp({x, y}, radius, keep_no_data);
            });
}
#endif

} /* namespace search */<|MERGE_RESOLUTION|>--- conflicted
+++ resolved
@@ -80,86 +80,6 @@
     return result;
 }
 
-<<<<<<< HEAD
-std::array<float, 2> RawImage::compute_bounds(bool strict_checks) const {
-    float min_val = FLT_MAX;
-    float max_val = -FLT_MAX;
-
-    for (auto elem : image.reshaped())
-        if (pixel_value_valid(elem)) {
-            min_val = std::min(min_val, elem);
-            max_val = std::max(max_val, elem);
-        }
-
-    // Assert that we have seen at least some valid data.
-    if ((max_val == -FLT_MAX) || (min_val == FLT_MAX)) {
-        if (strict_checks) {
-            throw std::runtime_error("No valid pixels found during RawImage.compute_bounds()");
-        } else {
-            min_val = 0.0;
-            max_val = 0.0;
-        }
-    }
-
-    return {min_val, max_val};
-}
-
-=======
-void RawImage::convolve_cpu(Image& psf) {
-    Image result = Image::Zero(height, width);
-
-    const int num_rows = psf.rows();
-    const int num_cols = psf.cols();
-    const int psf_rad = (int)((num_rows - 1) / 2);
-
-    // Compute the sum of the PSF.
-    float psf_total = 0.0;
-    for (int r = 0; r < num_rows; ++r) {
-        for (int c = 0; c < num_cols; ++c) {
-            psf_total += psf(r, c);
-        }
-    }
-
-    for (int y = 0; y < height; ++y) {
-        for (int x = 0; x < width; ++x) {
-            // Pixels with invalid data (e.g. NO_DATA or NaN) do not change.
-            if (!pixel_value_valid(image(y, x))) {
-                result(y, x) = image(y, x);
-                continue;
-            }
-
-            float sum = 0.0;
-            float psf_portion = 0.0;
-            for (int j = -psf_rad; j <= psf_rad; j++) {
-                for (int i = -psf_rad; i <= psf_rad; i++) {
-                    if ((x + i >= 0) && (x + i < width) && (y + j >= 0) && (y + j < height)) {
-                        float current_pixel = image(y + j, x + i);
-                        if (pixel_value_valid(current_pixel)) {
-                            float current_psf = psf(j + psf_rad, i + psf_rad);
-                            psf_portion += current_psf;
-                            sum += current_pixel * current_psf;
-                        }
-                    }
-                }  // for i
-            }      // for j
-            if (psf_portion == 0) {
-                result(y, x) = NO_DATA;
-            } else {
-                result(y, x) = (sum * psf_total) / psf_portion;
-            }
-        }  // for x
-    }      // for y
-    image = std::move(result);
-}
-
-#ifdef HAVE_CUDA
-// Performs convolution between an image represented as an array of floats
-// and a PSF on a GPU device.
-extern "C" void deviceConvolve(float* source_img, float* result_img, int width, int height, float* psf_kernel,
-                               int psf_radius);
-#endif
-
->>>>>>> 9b1b2fe7
 void RawImage::convolve(Image& psf) {
     Image result = convolve_image(image, psf);
     image = std::move(result);
