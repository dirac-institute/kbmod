--- conflicted
+++ resolved
@@ -345,16 +345,8 @@
             .def("l2_allclose", &rie::l2_allclose, pydocs::DOC_RawImage_l2_allclose)
             .def("replace_masked_values", &rie::replace_masked_values, py::arg("value") = 0.0f,
                  pydocs::DOC_RawImage_replace_masked_values)
-<<<<<<< HEAD
-            .def("compute_bounds", &rie::compute_bounds, pydocs::DOC_RawImage_compute_bounds)
-=======
             .def("compute_bounds", &rie::compute_bounds, py::arg("strict_checks") = true,
                  pydocs::DOC_RawImage_compute_bounds)
-            .def("find_peak", &rie::find_peak, pydocs::DOC_RawImage_find_peak)
-            .def("find_central_moments", &rie::find_central_moments,
-                 pydocs::DOC_RawImage_find_central_moments)
-            .def("center_is_local_max", &rie::center_is_local_max, pydocs::DOC_RawImage_center_is_local_max)
->>>>>>> 3fc159dd
             .def("create_stamp", &rie::create_stamp, pydocs::DOC_RawImage_create_stamp)
             .def("apply_mask", &rie::apply_mask, pydocs::DOC_RawImage_apply_mask)
             .def("convolve_gpu", &rie::convolve, pydocs::DOC_RawImage_convolve_gpu)
