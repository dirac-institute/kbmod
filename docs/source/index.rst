.. KBMoD documentation master file, created by
   sphinx-quickstart on Tue Nov 22 22:00:00 2022.
   You can adapt this file completely to your liking, but it should at least
   contain the root `toctree` directive.

.. image:: _static/kbmod.svg
  :class: big-logo
  :width: 400
  :alt: KBMOD logo

KBMOD (Kernel Based Moving Object Detection) is a GPU-accelerated framework for the detection of slowly moving asteroids within sequences of images. KBMOD enables users to detect moving objects that are too dim to be detected in a single image without requiring source detection in any individual image, nor at any fixed image cadence. KBMOD achieves this by “shift-and-stacking” images for a range of asteroid velocities and orbits without requiring the input images to be transformed to correct for the asteroid motion.

.. Important:: If you use KBMOD for work presented in a publication or talk please help the project via proper citation or acknowledgement `Whidden et. al. 2019 <https://ui.adsabs.harvard.edu/abs/2019AJ....157..119W/abstract>`_ and the Zenodo link for the code is `here <https://zenodo.org/record/7666852#.Y_ZtauzMKqU>`_. In addition, if you use the known object matching functionality please cite either `IMCCE's SkyBoT VO tool <https://vo.imcce.fr/webservices/skybot/>`_ (Berthier et. al. 2006) or JPL’s SSD (Solar System Dynamics) `API service <https://ssd.jpl.nasa.gov/>`_ as appropriate.

.. grid:: 2

    .. grid-item-card::
        :img-top: _static/getting_started.svg

        Getting Started
	^^^^^^^^^^^^^^^
	
        Just found out about KBMOD? Crash course to what KBMOD can do,
	guided through Jupyter Notebooks. Recommended to anyone looking
	to see KBMOD in action.

        +++

        .. button-ref:: examples/index
            :expand:
            :color: secondary
            :click-parent:

<<<<<<< HEAD
.. toctree::
   :maxdepth: 1
	      
   run_search_referenceapi
   search_referenceapi
   analysis_utils
   image_info
   file_utils
   jointfit_functions
   kbmod_info
   kbmodpy
   result_list
   fake_data_creator
=======
            To the user manual

    .. grid-item-card::
        :img-top: _static/user_guide.svg

        User Guide
        ^^^^^^^^^^

	An in-depth guide through the basic concepts used by KBMOD. Recommended
	to anyone looking to use KBMOD in their work. 

        +++

        .. button-ref:: user_manual/index
            :expand:
            :color: secondary
            :click-parent:

            To the user guide

    .. grid-item-card::
        :img-top: _static/api.svg

        API Reference
        ^^^^^^^^^^^^^

        The API reference guide contains a detailed description of the functions,
        modules, and objects included in KBMOD, which parameters to use and what
	to expect as a returned value. For those interested in contributing, or
	using KBMOD in their own work.

        +++
>>>>>>> 8519d2d8

        .. button-ref:: api_reference/index
            :expand:
            :color: secondary
            :click-parent:

            To the reference guide

    .. grid-item-card::
        :img-top: _static/contributor.svg

        Contibutors 
        ^^^^^^^^^^^

        Want to cite KBMOD? See changelog or release history? Nuts and bolts
	of KBMOD mainly intended for developers and contributors to KBMOD. 

        +++

        .. button-ref:: project_details/index
            :expand:
            :color: secondary
            :click-parent:

            To the developers pages

	
Indices and tables
------------------

* :ref:`genindex`
* :ref:`modindex`
* :ref:`search`



.. rst-class:: hidden

    .. toctree::
       :maxdepth: 1
	
       user_manual/index

    .. toctree::
       :maxdepth: 1
	      
       examples/index
	
	
    .. toctree::
       :maxdepth: 1
		      
       api_reference/index
	
	
    .. toctree::
       :maxdepth: 1
	
       project_details/index
<|MERGE_RESOLUTION|>--- conflicted
+++ resolved
@@ -31,21 +31,6 @@
             :color: secondary
             :click-parent:
 
-<<<<<<< HEAD
-.. toctree::
-   :maxdepth: 1
-	      
-   run_search_referenceapi
-   search_referenceapi
-   analysis_utils
-   image_info
-   file_utils
-   jointfit_functions
-   kbmod_info
-   kbmodpy
-   result_list
-   fake_data_creator
-=======
             To the user manual
 
     .. grid-item-card::
@@ -78,7 +63,6 @@
 	using KBMOD in their own work.
 
         +++
->>>>>>> 8519d2d8
 
         .. button-ref:: api_reference/index
             :expand:
