--- conflicted
+++ resolved
@@ -28,18 +28,6 @@
         self.assertEqual(r.ix, 136)
         self.assertEqual(r.iy, 103)
         self.assertAlmostEqual(r.flux, self.flux, delta=60)
-        # self.assertEqual(r.lh
-
-<<<<<<< HEAD
-   def test_object_identification(self):
-      results = self.search.region_search(self.xv, self.yv, 
-         10.0, 12.0, 3)
-      r = results[0]
-      self.assertEqual(r.ix,136)
-      self.assertEqual(r.iy,103)
-      self.assertAlmostEqual(r.flux, self.flux, delta=60)
-=======
->>>>>>> 7283b762
 
 if __name__ == "__main__":
     unittest.main()