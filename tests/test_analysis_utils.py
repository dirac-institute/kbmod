import unittest

from kbmod.analysis_utils import *
from kbmod.search import *


class test_analysis_utils(unittest.TestCase):
    def _make_trajectory(self, x0, y0, xv, yv, lh):
        t = trajectory()
        t.x = x0
        t.y = y0
        t.x_v = xv
        t.y_v = yv
        t.lh = lh
        return t

    def setUp(self):
        # The configuration parameters.
        self.default_mask_bits_dict = {
            "BAD": 0,
            "CLIPPED": 9,
            "CR": 3,
            "CROSSTALK": 10,
            "DETECTED": 5,
            "DETECTED_NEGATIVE": 6,
            "EDGE": 4,
            "INEXACT_PSF": 11,
            "INTRP": 2,
            "NOT_DEBLENDED": 12,
            "NO_DATA": 8,
            "REJECTED": 13,
            "SAT": 1,
            "SENSOR_EDGE": 14,
            "SUSPECT": 7,
            "UNMASKEDNAN": 15,
        }
        self.default_flag_keys = ["BAD", "EDGE", "NO_DATA", "SUSPECT", "UNMASKEDNAN"]
        self.default_repeated_flag_keys = []
        self.config = {  # Mandatory values
            "im_filepath": None,
            "res_filepath": None,
            "time_file": None,
            # Suggested values
            "v_arr": [92.0, 526.0, 256],
            "ang_arr": [3.1415 / 15, 3.1415 / 15, 128],
            # Optional values
            "output_suffix": "search",
            "mjd_lims": None,
            "average_angle": None,
            "do_mask": True,
            "mask_num_images": 2,
            "mask_threshold": None,
            "mask_grow": 10,
            "lh_level": 10.0,
            "psf_val": 1.4,
            "num_obs": 10,
            "num_cores": 1,
            "visit_in_filename": [0, 6],
            "file_format": "{0:06d}.fits",
            "sigmaG_lims": [25, 75],
            "chunk_size": 500000,
            "max_lh": 1000.0,
            "filter_type": "clipped_sigmaG",
            "center_thresh": 0.00,
            "peak_offset": [2.0, 2.0],
            "mom_lims": [35.5, 35.5, 2.0, 0.3, 0.3],
            "stamp_type": "sum",
            "stamp_radius": 10,
            "eps": 0.03,
            "gpu_filter": False,
            "do_clustering": True,
            "do_stamp_filter": True,
            "clip_negative": False,
            "sigmaG_filter_type": "lh",
            "cluster_type": "all",
            "cluster_function": "DBSCAN",
            "mask_bits_dict": self.default_mask_bits_dict,
            "flag_keys": self.default_flag_keys,
            "repeated_flag_keys": self.default_repeated_flag_keys,
            "bary_dist": None,
            "encode_psi_bytes": -1,
            "encode_phi_bytes": -1,
            "known_obj_thresh": None,
            "known_obj_jpl": False,
        }

        # search parameters
        self.angle_steps = 10
        self.velocity_steps = 10
        self.min_angle = 0.0
        self.max_angle = 1.5
        self.min_vel = 5.0
        self.max_vel = 40.0

        # image properties
        self.img_count = 10
        self.dim_x = 15
        self.dim_y = 20
        self.noise_level = 1.0
        self.variance = self.noise_level**2
        self.p = psf(0.5)

        # create image set with single moving object
        self.imlist = []
        self.time_list = []
        for i in range(self.img_count):
            time = i / self.img_count
<<<<<<< HEAD
            self.time_list.append(time)
            im = layered_image(str(i), self.dim_x, self.dim_y, self.noise_level, self.variance, time, self.p)
=======
            im = layered_image(str(i), self.dim_x, self.dim_y, self.noise_level, self.variance, time, self.p, 1)
>>>>>>> 60bd7c69
            self.imlist.append(im)
        self.stack = image_stack(self.imlist)

        # Set up old_results object for analysis_utils.PostProcess
        self.num_curves = 4
        curve_num_times = 20
        # First 3 passing indices
        psi_curves = [np.array([1.0 + (x / 100) for x in range(curve_num_times)])
                      for _ in range(self.num_curves - 1)]
        phi_curves = [np.array([1.0 + (y / 100) for y in range(curve_num_times)])
                      for _ in range(self.num_curves - 1)]
        # Failing index
        # Failing index (generate a list of psi values such that the elements 2 and 14 are filtered
        # by sigmaG filtering.
        failing_psi = [0.0 + (z / 100) for z in range(curve_num_times)]
        failing_psi[14] = -100.0
        failing_psi[2] = 100.0
        psi_curves.append(np.array(failing_psi))
        phi_curves.append(np.array([1.0 for _ in range(curve_num_times)]))

        self.good_indices = [z for z in range(curve_num_times)]
        self.good_indices.remove(14)
        self.good_indices.remove(2)

        self.curve_result_set = ResultSet()
        self.curve_time_list = [i for i in range(curve_num_times)]
        for i in range(self.num_curves):
            row = ResultDataRow(trajectory(), self.curve_time_list)
            row.set_psi_phi(psi_curves[i], phi_curves[i])
            self.curve_result_set.append_result(row)

    def test_per_image_mask(self):
        kb_post_process = PostProcess(self.config, self.time_list)

        # Set each mask pixel in a row to one masking reason.
        for i in range(self.img_count):
            img = self.stack.get_single_image(i)
            msk = img.get_mask()
            for x in range(self.dim_x):
                msk.set_pixel(x, 3, 2**x)

            # We need to reset the images because of how pybind handles pass by reference.
            img.set_mask(msk)
            self.stack.set_single_image(i, img)

        # Mask with the default keys.
        kb_post_process.apply_mask(self.stack, mask_num_images=2, mask_threshold=None, mask_grow=0)
        for i in range(self.img_count):
            sci = self.stack.get_single_image(i).get_science()
            for x in range(self.dim_x):
                for y in range(self.dim_y):
                    if y == 3 and (x == 0 or x == 4 or x == 7 or x == 8 or x == 15):
                        self.assertFalse(sci.pixel_has_data(x, y))
                    else:
                        self.assertTrue(sci.pixel_has_data(x, y))

    def test_mask_threshold(self):
        kb_post_process = PostProcess(self.config, self.time_list)

        # Set one science pixel per image above the threshold
        for i in range(self.img_count):
            img = self.stack.get_single_image(i)
            sci = img.get_science()
            sci.set_pixel(2 + i, 8, 501.0)
            sci.set_pixel(1 + i, 9, 499.0)

            # We need to reset the images because of how pybind handles pass by reference.
            img.set_science(sci)
            self.stack.set_single_image(i, img)

        # With default threshold (None) nothing should be masked.
        kb_post_process.apply_mask(self.stack, mask_num_images=2, mask_threshold=None, mask_grow=0)
        for i in range(self.img_count):
            sci = self.stack.get_single_image(i).get_science()
            for x in range(self.dim_x):
                for y in range(self.dim_y):
                    self.assertTrue(sci.pixel_has_data(x, y))

        # With a threshold of 500 one pixel per image should be masked.
        kb_post_process.apply_mask(self.stack, mask_num_images=2, mask_threshold=500, mask_grow=0)
        for i in range(self.img_count):
            sci = self.stack.get_single_image(i).get_science()
            for x in range(self.dim_x):
                for y in range(self.dim_y):
                    if x == 2 + i and y == 8:
                        self.assertFalse(sci.pixel_has_data(x, y))
                    else:
                        self.assertTrue(sci.pixel_has_data(x, y))

    def test_mask_grow(self):
        kb_post_process = PostProcess(self.config, self.time_list)

        # Set one science pixel per image above the threshold
        for i in range(self.img_count):
            img = self.stack.get_single_image(i)
            sci = img.get_science()
            sci.set_pixel(2 + i, 8, 501.0)

            # We need to reset the images because of how pybind handles pass by reference.
            img.set_science(sci)
            self.stack.set_single_image(i, img)

        # With default threshold (None) nothing should be masked.
        kb_post_process.apply_mask(self.stack, mask_num_images=2, mask_threshold=500, mask_grow=2)
        for i in range(self.img_count):
            sci = self.stack.get_single_image(i).get_science()
            for x in range(self.dim_x):
                for y in range(self.dim_y):
                    dist = abs(2 + i - x) + abs(y - 8)
                    self.assertEqual(sci.pixel_has_data(x, y), dist > 2)

    def test_global_mask(self):
        self.config["repeated_flag_keys"] = ["CR"]
        kb_post_process = PostProcess(self.config, self.time_list)

        # Set each mask pixel in a single row depending on the image number.
        for i in range(self.img_count):
            img = self.stack.get_single_image(i)
            msk = img.get_mask()
            for x in range(self.dim_x):
                if x >= i:
                    msk.set_pixel(x, 1, 8)

            # We need to reset the images because of how pybind handles pass by reference.
            img.set_mask(msk)
            self.stack.set_single_image(i, img)

        # Apply the global mask with mask_num_images=5 and check that we mask the correct pixels.
        kb_post_process.apply_mask(self.stack, mask_num_images=5, mask_threshold=None, mask_grow=0)
        for i in range(self.img_count):
            sci = self.stack.get_single_image(i).get_science()
            for x in range(self.dim_x):
                for y in range(self.dim_y):
                    if y == 1 and x >= 4:
                        self.assertFalse(sci.pixel_has_data(x, y))
                    else:
                        self.assertTrue(sci.pixel_has_data(x, y))

        # Apply the global mask with mask_num_images=3 and check that we mask 2 more pixels.
        kb_post_process.apply_mask(self.stack, mask_num_images=3, mask_threshold=None, mask_grow=0)
        for i in range(self.img_count):
            sci = self.stack.get_single_image(i).get_science()
            for x in range(self.dim_x):
                for y in range(self.dim_y):
                    if y == 1 and x >= 2:
                        self.assertFalse(sci.pixel_has_data(x, y))
                    else:
                        self.assertTrue(sci.pixel_has_data(x, y))

    def test_apply_clipped_average_single_thread(self):
        # make sure apply_clipped_average works when num_cores == 1
        kb_post_process = PostProcess(self.config, self.curve_time_list)

        kb_post_process.apply_clipped_average(self.curve_result_set, {})

        # Check to ensure first three results have all indices passing and the
        # last index is missing two points.
        all_indices = [i for i in range(len(self.curve_time_list))]
        self.assertEqual(self.curve_result_set.results[0].valid_indices, all_indices)
        self.assertEqual(self.curve_result_set.results[1].valid_indices, all_indices)   
        self.assertEqual(self.curve_result_set.results[2].valid_indices, all_indices)     
        self.assertEqual(self.curve_result_set.results[3].valid_indices, self.good_indices)

    def test_apply_clipped_average_multi_thread(self):
        # make sure apply_clipped_average works when multithreading is enabled
        self.config["num_cores"] = 2
        kb_post_process = PostProcess(self.config, self.time_list)

        kb_post_process.apply_clipped_average(self.curve_result_set, {})

        # Check to ensure first three results have all indices passing and the
        # last index is missing two points.
        all_indices = [i for i in range(len(self.curve_time_list))]
        self.assertEqual(self.curve_result_set.results[0].valid_indices, all_indices)
        self.assertEqual(self.curve_result_set.results[1].valid_indices, all_indices)   
        self.assertEqual(self.curve_result_set.results[2].valid_indices, all_indices)     
        self.assertEqual(self.curve_result_set.results[3].valid_indices, self.good_indices)

    def test_apply_clipped_sigmaG_single_thread(self):
        # make sure apply_clipped_sigmaG works when num_cores == 1
        kb_post_process = PostProcess(self.config, self.time_list)

        kb_post_process.apply_clipped_sigmaG(self.curve_result_set, {"sigmaG_filter_type": "lh"})

        # Check to ensure first three results have all indices passing and the
        # last index is missing two points.
        all_indices = [i for i in range(len(self.curve_time_list))]
        self.assertEqual(self.curve_result_set.results[0].valid_indices, all_indices)
        self.assertEqual(self.curve_result_set.results[1].valid_indices, all_indices)   
        self.assertEqual(self.curve_result_set.results[2].valid_indices, all_indices)     
        self.assertEqual(self.curve_result_set.results[3].valid_indices, self.good_indices)

    def test_apply_clipped_sigmaG_multi_thread(self):
        # make sure apply_clipped_sigmaG works when multithreading is enabled
        self.config["num_cores"] = 2
        kb_post_process = PostProcess(self.config, self.time_list)

        kb_post_process.apply_clipped_sigmaG(self.curve_result_set, {"sigmaG_filter_type": "lh"})

        # Check to ensure first three results have all indices passing and the
        # last index is missing two points.
        all_indices = [i for i in range(len(self.curve_time_list))]
        self.assertEqual(self.curve_result_set.results[0].valid_indices, all_indices)
        self.assertEqual(self.curve_result_set.results[1].valid_indices, all_indices)   
        self.assertEqual(self.curve_result_set.results[2].valid_indices, all_indices)     
        self.assertEqual(self.curve_result_set.results[3].valid_indices, self.good_indices)

    def test_apply_stamp_filter(self):        
        # object properties
        self.object_flux = 250.0
        self.start_x = 4
        self.start_y = 3
        self.x_vel = 2.0
        self.y_vel = 1.0

        for i in range(self.img_count):
            time = i / self.img_count
            self.imlist[i].add_object(
                self.start_x + time * self.x_vel + 0.5,
                self.start_y + time * self.y_vel + 0.5,
                self.object_flux,
            )

        stack = image_stack(self.imlist)
        search = stack_search(stack)
        search.search(
            self.angle_steps,
            self.velocity_steps,
            self.min_angle,
            self.max_angle,
            self.min_vel,
            self.max_vel,
            int(self.img_count / 2),
        )

        mjds = np.array(stack.get_times())
        kb_post_process = PostProcess(self.config, mjds)

        keep = kb_post_process.load_and_filter_results(
            search,
            {},
            self.config["lh_level"],
            chunk_size=self.config["chunk_size"],
            filter_type="kalman",
            max_lh=self.config["max_lh"],
        )

        # Apply the stamp filter with default parameters.
        kb_post_process.apply_stamp_filter(keep, search)

        # Check that we get at least one result and those results have stamps.
        self.assertGreater(keep.num_results(), 0)
        for i in range(keep.num_results()):
            self.assertIsNotNone(keep.results[i].stamp)

    def test_apply_stamp_filter_2(self):
        # Also confirms that apply_stamp_filter works with a chunksize < number
        # of results.

        # object properties
        self.object_flux = 250.0
        self.start_x = 4
        self.start_y = 3
        self.x_vel = 2.0
        self.y_vel = 1.0

        for i in range(self.img_count):
            time = i / self.img_count
            self.imlist[i].add_object(
                self.start_x + time * self.x_vel,
                self.start_y + time * self.y_vel,
                self.object_flux,
            )

        stack = image_stack(self.imlist)
        search = stack_search(stack)

        # Create a first trajectory that matches perfectly.
        trj = trajectory()
        trj.x = self.start_x
        trj.y = self.start_y
        trj.x_v = self.x_vel
        trj.y_v = self.y_vel

        # Create a second trajectory that isn't any good.
        trj2 = trajectory()
        trj2.x = 1
        trj2.y = 1
        trj2.x_v = 0
        trj2.y_v = 0

        # Create a third trajectory that is close to good, but offset.
        trj3 = trajectory()
        trj3.x = trj.x + 2
        trj3.y = trj.y + 2
        trj3.x_v = trj.x_v
        trj3.y_v = trj.y_v

        # Create a fourth trajectory that is just close enough
        trj4 = trajectory()
        trj4.x = trj.x + 1
        trj4.y = trj.y + 1
        trj4.x_v = trj.x_v
        trj4.y_v = trj.y_v

        # Create the ResultSet.
        keep = ResultSet()
        keep.append_result(ResultDataRow(trj, self.time_list))
        keep.append_result(ResultDataRow(trj2, self.time_list))
        keep.append_result(ResultDataRow(trj3, self.time_list))
        keep.append_result(ResultDataRow(trj4, self.time_list))

        # Create the post processing object.
        kb_post_process = PostProcess(self.config, self.time_list)
        keep2 = kb_post_process.apply_stamp_filter(
            keep,
            search,
            center_thresh=0.03,
            peak_offset=[1.5, 1.5],
            mom_lims=[35.5, 35.5, 1.0, 1.0, 1.0],
            chunk_size=1,
            stamp_type="cpp_mean",
            stamp_radius=5,
        )

        # The check that the correct indices and number of stamps are saved.
        self.assertEqual(keep.num_results(), 2)
        self.assertEqual(keep.results[0].trajectory.x, self.start_x)
        self.assertEqual(keep.results[1].trajectory.x, self.start_x + 1)

    def test_get_coadded_stamps(self):
        # object properties
        self.object_flux = 250.0
        self.start_x = 4
        self.start_y = 3
        self.x_vel = 2.0
        self.y_vel = 1.0

        for i in range(self.img_count):
            time = i / self.img_count
            self.imlist[i].add_object(
                self.start_x + time * self.x_vel,
                self.start_y + time * self.y_vel,
                self.object_flux,
            )

        stack = image_stack(self.imlist)
        search = stack_search(stack)

        # Create a first trajectory that matches perfectly.
        trj = trajectory()
        trj.x = self.start_x
        trj.y = self.start_y
        trj.x_v = self.x_vel
        trj.y_v = self.y_vel

        # Create the ResultSet.
        keep = ResultSet()
        for i in range(5):
            keep.append_result(ResultDataRow(trj, self.time_list))

        # Mark a few of the results as invalid for trajectories 2 and 3.
        keep.results[2].filter_indices([2, 3, 4, 7, 8, 9])
        keep.results[3].filter_indices([0, 1, 5, 6])

        # Create the post processing object.
        result_idx = [1, 3, 4]
        kb_post_process = PostProcess(self.config, self.time_list)
        stamps = kb_post_process.get_coadd_stamps(result_idx, search, keep, 3, "cpp_mean")

        # Check that we only get three stamps back.
        self.assertEqual(len(stamps), 3)

        # Check that we are using the correct trajectories and lc_indices.
        for i, idx in enumerate(result_idx):
            res_trj = trj_result(trj, self.img_count, keep.results[idx].valid_indices)
            stamp_idv = search.mean_sci_stamp(res_trj, 3, False)
            stamp_batch = stamps[i]
            for x in range(7):
                for y in range(7):
                    self.assertAlmostEqual(stamp_idv.get_pixel(x, y), stamp_batch[y][x], delta=1e-5)

    def test_clustering(self):
        cluster_params = {}
        cluster_params["x_size"] = self.dim_x
        cluster_params["y_size"] = self.dim_y
        cluster_params["vel_lims"] = [self.min_vel, self.max_vel]
        cluster_params["ang_lims"] = [self.min_angle, self.max_angle]
        cluster_params["mjd"] = np.array(self.stack.get_times())

        trjs = [
            self._make_trajectory(10, 11, 1, 2, 100.0),
            self._make_trajectory(10, 11, 10, 20, 100.0),
            self._make_trajectory(40, 5, -1, 2, 100.0),
            self._make_trajectory(5, 0, 1, 2, 100.0),
            self._make_trajectory(5, 1, 1, 2, 100.0),
        ]

        # Try clustering with positions, velocities, and angles.
        self.config["cluster_type"] = "all"
        self.config["eps"] = 0.1
        kb_post_process = PostProcess(self.config, self.time_list)

        results = ResultSet()
        for t in trjs:
            results.append_result(ResultDataRow(t, self.time_list))
        results_dict = kb_post_process.apply_clustering(results, cluster_params)
        self.assertEqual(results.num_results(), 4)
 
        # Try clustering with only positions.
        self.config["cluster_type"] = "position"
        kb_post_process = PostProcess(self.config, self.time_list)
        keep = kb_post_process.gen_results_dict()

        results2 = ResultSet()
        for t in trjs:
            results2.append_result(ResultDataRow(t, self.time_list))
        results_dict = kb_post_process.apply_clustering(results2, cluster_params)
        self.assertEqual(results2.num_results(), 3)


if __name__ == "__main__":
    unittest.main()<|MERGE_RESOLUTION|>--- conflicted
+++ resolved
@@ -105,12 +105,8 @@
         self.time_list = []
         for i in range(self.img_count):
             time = i / self.img_count
-<<<<<<< HEAD
             self.time_list.append(time)
-            im = layered_image(str(i), self.dim_x, self.dim_y, self.noise_level, self.variance, time, self.p)
-=======
             im = layered_image(str(i), self.dim_x, self.dim_y, self.noise_level, self.variance, time, self.p, 1)
->>>>>>> 60bd7c69
             self.imlist.append(im)
         self.stack = image_stack(self.imlist)
 
