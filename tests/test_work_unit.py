--- conflicted
+++ resolved
@@ -317,7 +317,6 @@
                 self.assertIsNotNone(work2.get_wcs(i))
                 self.assertTrue(wcs_fits_equal(work2.get_wcs(i), self.wcs))
 
-<<<<<<< HEAD
     def test_get_ecliptic_angle(self):
         """Check that we can compute an ecliptic angle."""
         work = WorkUnit(self.im_stack, self.config, self.wcs, None)
@@ -327,31 +326,6 @@
         work2 = WorkUnit(self.im_stack, self.config, None, None)
         self.assertIsNone(work2.compute_ecliptic_angle())
 
-    def test_to_from_yaml(self):
-        # Create WorkUnit with only global WCS.
-        work = WorkUnit(self.im_stack, self.config, self.wcs, None)
-        yaml_str = work.to_yaml()
-
-        work2 = WorkUnit.from_yaml(yaml_str)
-        self.assertEqual(work2.im_stack.img_count(), self.num_images)
-        self.assertEqual(work2.im_stack.get_width(), self.width)
-        self.assertEqual(work2.im_stack.get_height(), self.height)
-        self.assertIsNotNone(work2.wcs)
-        for i in range(self.num_images):
-            layered1 = work2.im_stack.get_single_image(i)
-            layered2 = self.im_stack.get_single_image(i)
-
-            self.assertTrue(layered1.get_science().l2_allclose(layered2.get_science(), 0.01))
-            self.assertTrue(layered1.get_variance().l2_allclose(layered2.get_variance(), 0.01))
-            self.assertTrue(layered1.get_mask().l2_allclose(layered2.get_mask(), 0.01))
-            self.assertAlmostEqual(layered1.get_obstime(), layered2.get_obstime())
-
-        # Check that we read in the configuration values correctly.
-        self.assertEqual(work2.config["im_filepath"], "Here")
-        self.assertEqual(work2.config["num_obs"], self.num_images)
-
-=======
->>>>>>> ab10e231
     def test_image_positions_to_original_icrs_invalid_format(self):
         work = WorkUnit(
             im_stack=self.im_stack,
