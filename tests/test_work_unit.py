from astropy.io import fits
from astropy.table import Table
<<<<<<< HEAD
import numpy as np
from pathlib import Path
=======
from astropy.wcs import WCS
>>>>>>> 5b3b7bf2
import tempfile
import unittest

from kbmod.configuration import SearchConfiguration
import kbmod.search as kb
from kbmod.work_unit import hdu_to_raw_image, raw_image_to_hdu, WorkUnit


class test_work_unit(unittest.TestCase):
    def setUp(self):
        self.num_images = 5
        self.width = 50
        self.height = 70
        self.images = [None] * self.num_images
        self.p = [None] * self.num_images
        for i in range(self.num_images):
            self.p[i] = kb.PSF(5.0 / float(2 * i + 1))
            self.images[i] = kb.LayeredImage(
                ("layered_test_%i" % i),
                self.width,
                self.height,
                2.0,  # noise_level
                4.0,  # variance
                2.0 * i + 1.0,  # time
                self.p[i],
            )

            # Include one masked pixel per time step at (10, 10 + i).
            mask = self.images[i].get_mask()
            mask.set_pixel(10, 10 + i, 1)

        self.im_stack = kb.ImageStack(self.images)

        self.config = SearchConfiguration()
        self.config.set("im_filepath", "Here")
        self.config.set("num_obs", self.num_images)
        self.config.set("mask_bits_dict", {"A": 1, "B": 2})
        self.config.set("repeated_flag_keys", None)

        # Create a fake WCS
        header_dict = {
            "WCSAXES": 2,
            "CTYPE1": "RA---TAN-SIP",
            "CTYPE2": "DEC--TAN-SIP",
            "CRVAL1": 200.614997245422,
            "CRVAL2": -7.78878863332778,
            "CRPIX1": 1033.934327,
            "CRPIX2": 2043.548284,
            "CD1_1": -1.13926485986789e-07,
            "CD1_2": 7.31839748843125e-05,
            "CD2_1": -7.30064978350695e-05,
            "CD2_2": -1.27520156332774e-07,
            "CTYPE1A": "LINEAR  ",
            "CTYPE2A": "LINEAR  ",
            "CUNIT1A": "PIXEL   ",
            "CUNIT2A": "PIXEL   ",
        }
        self.wcs = WCS(header_dict)

    def test_create(self):
        work = WorkUnit(self.im_stack, self.config)
        self.assertEqual(work.im_stack.img_count(), 5)
        self.assertEqual(work.config["im_filepath"], "Here")
        self.assertEqual(work.config["num_obs"], 5)
        self.assertIsNone(work.wcs)

        # Create with a global WCS
        work2 = WorkUnit(self.im_stack, self.config, self.wcs)
        self.assertEqual(work2.im_stack.img_count(), 5)
        self.assertIsNotNone(work2.wcs)

        # Mismatch with the number of WCS.
        self.assertRaises(
            ValueError,
            WorkUnit,
            self.im_stack,
            self.config,
            self.wcs,
            [self.wcs, self.wcs, self.wcs],
        )

    def test_create_from_dict(self):
        for use_python_types in [True, False]:
            if use_python_types:
                work_unit_dict = {
                    "num_images": self.num_images,
                    "width": self.width,
                    "height": self.height,
                    "config": self.config._params,
                    "times": [self.images[i].get_obstime() for i in range(self.num_images)],
                    "sci_imgs": [self.images[i].get_science().image for i in range(self.num_images)],
                    "var_imgs": [self.images[i].get_variance().image for i in range(self.num_images)],
                    "msk_imgs": [self.images[i].get_mask().image for i in range(self.num_images)],
                    "psfs": [np.array(p.get_kernel()).reshape((p.get_dim(), p.get_dim())) for p in self.p],
                }
            else:
                work_unit_dict = {
                    "num_images": self.num_images,
                    "width": self.width,
                    "height": self.height,
                    "config": self.config,
                    "times": [self.images[i].get_obstime() for i in range(self.num_images)],
                    "sci_imgs": [self.images[i].get_science() for i in range(self.num_images)],
                    "var_imgs": [self.images[i].get_variance() for i in range(self.num_images)],
                    "msk_imgs": [self.images[i].get_mask() for i in range(self.num_images)],
                    "psfs": self.p,
                }

            with self.subTest(i=use_python_types):
                work = WorkUnit.from_dict(work_unit_dict)
                self.assertEqual(work.im_stack.img_count(), self.num_images)
                self.assertEqual(work.im_stack.get_width(), self.width)
                self.assertEqual(work.im_stack.get_height(), self.height)
                for i in range(self.num_images):
                    layered1 = work.im_stack.get_single_image(i)
                    layered2 = self.im_stack.get_single_image(i)

                    self.assertTrue(layered1.get_science().l2_allclose(layered2.get_science(), 0.01))
                    self.assertTrue(layered1.get_variance().l2_allclose(layered2.get_variance(), 0.01))
                    self.assertTrue(layered1.get_mask().l2_allclose(layered2.get_mask(), 0.01))
                    self.assertEqual(layered1.get_obstime(), layered2.get_obstime())

                self.assertTrue(type(work.config) is SearchConfiguration)
                self.assertEqual(work.config["im_filepath"], "Here")
                self.assertEqual(work.config["num_obs"], 5)

    def test_save_and_load_fits(self):
        with tempfile.TemporaryDirectory() as dir_name:
            file_path = f"{dir_name}/test_workunit.fits"
            self.assertFalse(Path(file_path).is_file())

            # Unable to load non-existent file.
            self.assertRaises(ValueError, WorkUnit.from_fits, file_path)

            # Write out the existing WorkUnit with a per image wcs for the
            # even entries.
            per_image_wcs = [(self.wcs if i % 2 == 0 else None) for i in range(self.num_images)]
            work = WorkUnit(self.im_stack, self.config, self.wcs, per_image_wcs)
            work.to_fits(file_path)
            self.assertTrue(Path(file_path).is_file())

            # Read in the file and check that the values agree.
            work2 = WorkUnit.from_fits(file_path)
            self.assertEqual(work2.im_stack.img_count(), self.num_images)
            self.assertIsNotNone(work2.wcs)
            for i in range(self.num_images):
                li = work2.im_stack.get_single_image(i)
                self.assertEqual(li.get_width(), self.width)
                self.assertEqual(li.get_height(), self.height)
                self.assertEqual(li.get_obstime(), 2 * i + 1)

                # Check the three image layers match.
                sci1 = li.get_science()
                var1 = li.get_variance()
                msk1 = li.get_mask()

                li_org = self.im_stack.get_single_image(i)
                sci2 = li_org.get_science()
                var2 = li_org.get_variance()
                msk2 = li_org.get_mask()

                for y in range(self.height):
                    for x in range(self.width):
                        self.assertAlmostEqual(sci1.get_pixel(y, x), sci2.get_pixel(y, x))
                        self.assertAlmostEqual(var1.get_pixel(y, x), var2.get_pixel(y, x))
                        self.assertAlmostEqual(msk1.get_pixel(y, x), msk2.get_pixel(y, x))

                # Check the PSF layer matches.
                p1 = self.p[i]
                p2 = li.get_psf()
                self.assertEqual(p1.get_dim(), p2.get_dim())

                for y in range(p1.get_dim()):
                    for x in range(p1.get_dim()):
                        self.assertAlmostEqual(p1.get_value(y, x), p2.get_value(y, x))

                # No per-image WCS on the odd entries
                self.assertEqual(work2.per_image_wcs[i] is None, i % 2 == 1)

            # Check that we read in the configuration values correctly.
            self.assertEqual(work2.config["im_filepath"], "Here")
            self.assertEqual(work2.config["num_obs"], self.num_images)
            self.assertDictEqual(work2.config["mask_bits_dict"], {"A": 1, "B": 2})
            self.assertIsNone(work2.config["repeated_flag_keys"])

    def test_to_from_yaml(self):
        work = WorkUnit(self.im_stack, self.config)
        yaml_str = work.to_yaml()

        work2 = WorkUnit.from_yaml(yaml_str)
        self.assertEqual(work2.im_stack.img_count(), self.num_images)
        self.assertEqual(work2.im_stack.get_width(), self.width)
        self.assertEqual(work2.im_stack.get_height(), self.height)
        for i in range(self.num_images):
            layered1 = work2.im_stack.get_single_image(i)
            layered2 = self.im_stack.get_single_image(i)

            self.assertTrue(layered1.get_science().l2_allclose(layered2.get_science(), 0.01))
            self.assertTrue(layered1.get_variance().l2_allclose(layered2.get_variance(), 0.01))
            self.assertTrue(layered1.get_mask().l2_allclose(layered2.get_mask(), 0.01))
            self.assertAlmostEqual(layered1.get_obstime(), layered2.get_obstime())

        # Check that we read in the configuration values correctly.
        self.assertEqual(work2.config["im_filepath"], "Here")
        self.assertEqual(work2.config["num_obs"], self.num_images)
        self.assertDictEqual(work2.config["mask_bits_dict"], {"A": 1, "B": 2})
        self.assertIsNone(work2.config["repeated_flag_keys"])


if __name__ == "__main__":
    unittest.main()<|MERGE_RESOLUTION|>--- conflicted
+++ resolved
@@ -1,11 +1,8 @@
 from astropy.io import fits
 from astropy.table import Table
-<<<<<<< HEAD
+from astropy.wcs import WCS
 import numpy as np
 from pathlib import Path
-=======
-from astropy.wcs import WCS
->>>>>>> 5b3b7bf2
 import tempfile
 import unittest
 
