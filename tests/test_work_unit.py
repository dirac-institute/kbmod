--- conflicted
+++ resolved
@@ -238,7 +238,6 @@
 
                 # Check the three image layers match. We use more permissive values for science and
                 # variance because of quantization during compression.
-<<<<<<< HEAD
                 self.assertTrue(
                     np.allclose(work2.im_stack.sci[i], self.im_stack_py.sci[i], atol=0.05, equal_nan=True)
                 )
@@ -250,12 +249,6 @@
                         work2.im_stack.get_mask(i), self.im_stack_py.get_mask(i), atol=0.001, equal_nan=True
                     )
                 )
-=======
-                li_org = self.im_stack.get_single_image(i)
-                self.assertTrue(np.allclose(li.sci, li_org.sci, atol=0.01, equal_nan=True))
-                self.assertTrue(np.allclose(li.var, li_org.var, atol=0.01, equal_nan=True))
-                self.assertTrue(np.allclose(li.mask, li_org.mask, atol=0.001, equal_nan=True))
->>>>>>> 953df77f
 
                 # Check the PSF layer matches.
                 p1 = self.psfs[i]
@@ -359,7 +352,6 @@
 
                 # Check the three image layers match. We use more permissive values for science and
                 # variance because of quantization during compression.
-<<<<<<< HEAD
                 self.assertTrue(
                     np.allclose(work2.im_stack.sci[i], self.im_stack_py.sci[i], atol=0.05, equal_nan=True)
                 )
@@ -371,12 +363,6 @@
                         work2.im_stack.get_mask(i), self.im_stack_py.get_mask(i), atol=0.001, equal_nan=True
                     )
                 )
-=======
-                li_org = self.im_stack.get_single_image(i)
-                self.assertTrue(np.allclose(li.sci, li_org.sci, atol=0.01, equal_nan=True))
-                self.assertTrue(np.allclose(li.var, li_org.var, atol=0.01, equal_nan=True))
-                self.assertTrue(np.allclose(li.mask, li_org.mask, atol=0.001, equal_nan=True))
->>>>>>> 953df77f
 
                 # Check the PSF layer matches.
                 p1 = self.psfs[i]
@@ -481,13 +467,8 @@
 
     def test_get_ecliptic_angle(self):
         """Check that we can compute an ecliptic angle."""
-<<<<<<< HEAD
         work = WorkUnit(self.im_stack_py, self.config, self.wcs, None)
-        self.assertAlmostEqual(work.compute_ecliptic_angle(), -0.381541020495931)
-=======
-        work = WorkUnit(self.im_stack, self.config, self.wcs, None)
         self.assertAlmostEqual(work.compute_ecliptic_angle(), -0.38154, 4)
->>>>>>> 953df77f
 
         # If we do not have a WCS, we get None for the ecliptic angle.
         with warnings.catch_warnings():
