from itertools import product

import logging
import numpy as np
import unittest

from kbmod.fake_data.fake_data_creator import FakeDataSet
from kbmod.search import (
    ImageStack,
    LayeredImage,
    PSF,
    Trajectory,
    KB_NO_DATA,
)
from kbmod.image_utils import (
    extract_sci_images_from_stack,
    extract_var_images_from_stack,
    image_allclose,
    image_stack_from_components,
<<<<<<< HEAD
=======
    stat_image_stack,
    validate_image_stack,
>>>>>>> 1b391da4
)


class test_image_utils(unittest.TestCase):
    def test_image_allclose(self):
        """Test that we can compare two images."""
        arr1 = np.arange(12).reshape((3, 4)).astype(np.float32)
        arr2 = np.arange(12).reshape((4, 3)).astype(np.float32)
        self.assertFalse(image_allclose(arr1, arr2))

        arr2 = np.arange(12).reshape((3, 4)).astype(np.float32)
        self.assertTrue(image_allclose(arr1, arr2))

        arr2[0, 1] = arr2[0, 1] + 0.001
        self.assertFalse(image_allclose(arr1, arr2))

        arr1[0, 1] = arr1[0, 1] + 0.001
        self.assertTrue(image_allclose(arr1, arr2))

        arr1[1, 2] = KB_NO_DATA
        self.assertFalse(image_allclose(arr1, arr2))

        arr2[1, 2] = KB_NO_DATA
        self.assertTrue(image_allclose(arr1, arr2))

        arr1[0, 3] = KB_NO_DATA
        arr2[0, 3] = KB_NO_DATA
        self.assertTrue(image_allclose(arr1, arr2))

        arr1[2, 2] = 1.0
        self.assertFalse(image_allclose(arr1, arr2))

    def test_extract_images_from_stack(self):
        """Tests that we can transform an ImageStack into a single numpy array."""
        num_times = 5
        width = 10
        height = 12

        fake_times = np.arange(num_times)
        fake_ds = FakeDataSet(width, height, fake_times, use_seed=True)

        # Check that we can extract the science pixels.
        sci_array = extract_sci_images_from_stack(fake_ds.stack)
        self.assertEqual(sci_array.shape, (num_times, height, width))
        for idx in range(num_times):
            img_data = fake_ds.stack.get_single_image(idx).get_science().image
            self.assertTrue(np.allclose(sci_array[idx, :, :], img_data))

        # Check that we can extract the variance pixels.
        var_array = extract_var_images_from_stack(fake_ds.stack)
        self.assertEqual(var_array.shape, (num_times, height, width))
        for idx in range(num_times):
            img_data = fake_ds.stack.get_single_image(idx).get_variance().image
            self.assertTrue(np.allclose(var_array[idx, :, :], img_data))

    def test_image_stack_from_components(self):
        """Tests that we can transform numpy arrays into an ImageStack."""
        num_times = 5
        width = 10
        height = 12

        # Create data as a list of numpy arrays (instead of a 3-d array)
        # to test auto-conversion.
        fake_times = np.arange(num_times)
        fake_sci = [90.0 * np.random.random((height, width)) + 10.0 for _ in range(num_times)]
        fake_var = [0.49 * np.random.random((height, width)) + 0.01 for _ in range(num_times)]
        fake_mask = [np.zeros((height, width)) for _ in range(num_times)]
        fake_psf = [PSF(2.0 * (i + 0.1)) for i in range(num_times)]

        im_stack = image_stack_from_components(
            fake_times,
            fake_sci,
            fake_var,
            fake_mask,
            fake_psf,
        )
        self.assertEqual(len(im_stack), num_times)
        self.assertEqual(im_stack.get_height(), height)
        self.assertEqual(im_stack.get_width(), width)
        self.assertEqual(im_stack.get_npixels(), width * height)
        self.assertEqual(im_stack.get_total_pixels(), num_times * width * height)

        for idx in range(num_times):
            img = im_stack.get_single_image(idx)
            self.assertEqual(img.get_width(), width)
            self.assertEqual(img.get_height(), height)
            self.assertAlmostEqual(img.get_obstime(), fake_times[idx])

            # Check that the images are equal. We use a threshold of 0.001 because the
            # RawImage arrays will be converted into single precision floats.
            self.assertTrue(image_allclose(img.get_science().image, fake_sci[idx], atol=0.001))
            self.assertTrue(image_allclose(img.get_variance().image, fake_var[idx], atol=0.001))
            self.assertTrue(image_allclose(img.get_mask().image, fake_mask[idx], atol=0.001))

        # Test that everything still works when we don't pass in a mask or PSFs.
        im_stack = image_stack_from_components(fake_times, fake_sci, fake_var)
        self.assertEqual(len(im_stack), num_times)
        self.assertEqual(im_stack.get_height(), height)
        self.assertEqual(im_stack.get_width(), width)

<<<<<<< HEAD
=======
    def test_validate_image_stack(self):
        """Tests that we can validate an ImageStack."""
        # Turn off the warnings for this test.
        logging.disable(logging.CRITICAL)

        # Start with a valid ImageStack.
        num_times = 5
        width = 3
        height = 4
        fake_times = np.arange(num_times)
        fake_sci = [90.0 * np.random.random((height, width)) + 10.0 for _ in range(num_times)]
        fake_var = [0.49 * np.random.random((height, width)) + 0.01 for _ in range(num_times)]
        fake_mask = [np.zeros((height, width)) for _ in range(num_times)]
        im_stack = image_stack_from_components(fake_times, fake_sci, fake_var, fake_mask)
        self.assertEqual(im_stack.img_count(), 5)
        self.assertTrue(validate_image_stack(im_stack))

        # Too high flux.
        fake_sci2 = np.full_like(fake_sci, 1.0)
        fake_sci2[1][2][1] = 1e9
        im_stack = image_stack_from_components(fake_times, fake_sci2, fake_var, fake_mask)
        self.assertFalse(validate_image_stack(im_stack))
        self.assertRaises(ValueError, validate_image_stack, im_stack, warn_only=False)

        # Too low flux.
        fake_sci2[1][2][1] = -1e9
        im_stack = image_stack_from_components(fake_times, fake_sci2, fake_var, fake_mask)
        self.assertFalse(validate_image_stack(im_stack))
        self.assertRaises(ValueError, validate_image_stack, im_stack, warn_only=False)

        # Too high variance.
        fake_var2 = np.full_like(fake_var, 1.0)
        fake_var2[1][2][1] = 1e9
        im_stack = image_stack_from_components(fake_times, fake_sci, fake_var2, fake_mask)
        self.assertFalse(validate_image_stack(im_stack))
        self.assertRaises(ValueError, validate_image_stack, im_stack, warn_only=False)

        # Too low variance.
        fake_var2[1][2][1] = -1e9
        im_stack = image_stack_from_components(fake_times, fake_sci, fake_var2, fake_mask)
        self.assertFalse(validate_image_stack(im_stack))
        self.assertRaises(ValueError, validate_image_stack, im_stack, warn_only=False)

        # Too many masked pixels in an image.
        fake_mask2 = np.full_like(fake_mask, 0)
        fake_mask2[1, :, :] = 1
        im_stack = image_stack_from_components(fake_times, fake_sci, fake_var, fake_mask2)
        self.assertFalse(validate_image_stack(im_stack))
        self.assertRaises(ValueError, validate_image_stack, im_stack, warn_only=False)

        # Re-enable warnings.
        logging.disable(logging.NOTSET)

>>>>>>> 1b391da4

if __name__ == "__main__":
    unittest.main()<|MERGE_RESOLUTION|>--- conflicted
+++ resolved
@@ -17,11 +17,8 @@
     extract_var_images_from_stack,
     image_allclose,
     image_stack_from_components,
-<<<<<<< HEAD
-=======
     stat_image_stack,
     validate_image_stack,
->>>>>>> 1b391da4
 )
 
 
@@ -122,8 +119,6 @@
         self.assertEqual(im_stack.get_height(), height)
         self.assertEqual(im_stack.get_width(), width)
 
-<<<<<<< HEAD
-=======
     def test_validate_image_stack(self):
         """Tests that we can validate an ImageStack."""
         # Turn off the warnings for this test.
@@ -177,7 +172,6 @@
         # Re-enable warnings.
         logging.disable(logging.NOTSET)
 
->>>>>>> 1b391da4
 
 if __name__ == "__main__":
     unittest.main()