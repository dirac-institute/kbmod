--- conflicted
+++ resolved
@@ -107,8 +107,6 @@
         self.assertEqual(keep["stamp"][0].shape, (11, 11))
         self.assertEqual(keep["stamp"][1].shape, (11, 11))
 
-<<<<<<< HEAD
-=======
     @unittest.skipIf(not HAS_GPU, "Skipping test (no GPU detected)")
     def test_get_coadds_and_filter_with_invalid(self):
         image_count = 10
@@ -159,33 +157,6 @@
         self.assertEqual(keep["vx"][0], trj2.vx)
         self.assertEqual(keep["vy"][0], trj2.vy)
 
-    def test_append_all_stamps(self):
-        image_count = 10
-        fake_times = create_fake_times(image_count, 57130.2, 1, 0.01, 1)
-        ds = FakeDataSet(
-            25,  # width
-            35,  # height
-            fake_times,  # time stamps
-            1.0,  # noise level
-            0.5,  # psf value
-            True,  # Use a fixed seed for testing
-        )
-
-        # Make a few results with different trajectories.
-        keep = ResultList(ds.times)
-        keep.append_result(ResultRow(make_trajectory(8, 7, 2.0, 1.0), image_count))
-        keep.append_result(ResultRow(make_trajectory(10, 22, -2.0, -1.0), image_count))
-        keep.append_result(ResultRow(make_trajectory(8, 7, -2.0, -1.0), image_count))
-
-        append_all_stamps(keep, ds.stack, 5)
-        for row in keep.results:
-            self.assertIsNotNone(row.all_stamps)
-            self.assertEqual(len(row.all_stamps), image_count)
-            for i in range(image_count):
-                self.assertEqual(np.shape(row.all_stamps[i])[0], 11)
-                self.assertEqual(np.shape(row.all_stamps[i])[1], 11)
-
->>>>>>> c618cfba
     def test_append_all_stamps_results(self):
         image_count = 10
         fake_times = create_fake_times(image_count, 57130.2, 1, 0.01, 1)
