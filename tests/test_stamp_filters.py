--- conflicted
+++ resolved
@@ -56,63 +56,6 @@
         config.set("mom_lims", [50.0, 51.0, 1.0, 2.0, 3.0])
 
     @unittest.skipIf(not HAS_GPU, "Skipping test (no GPU detected)")
-<<<<<<< HEAD
-=======
-    def test_get_coadds_and_filter(self):
-        image_count = 10
-        fake_times = create_fake_times(image_count, 57130.2, 1, 0.01, 1)
-        ds = FakeDataSet(
-            25,  # width
-            35,  # height
-            fake_times,  # time stamps
-            1.0,  # noise level
-            0.5,  # psf value
-            True,  # Use a fixed seed for testing
-        )
-
-        # Insert a single fake object with known parameters.
-        trj = Trajectory(8, 7, 2.0, 1.0, flux=250.0)
-        ds.insert_object(trj)
-
-        # Second Trajectory that isn't any good.
-        trj2 = Trajectory(1, 1, 0.0, 0.0)
-
-        # Third Trajectory that is close to good, but offset.
-        trj3 = Trajectory(trj.x + 2, trj.y + 2, trj.vx, trj.vy)
-
-        # Create a fourth Trajectory that is just close enough
-        trj4 = Trajectory(trj.x + 1, trj.y + 1, trj.vx, trj.vy)
-
-        # Create the ResultList.
-        keep = ResultList(ds.times)
-        keep.append_result(ResultRow(trj, image_count))
-        keep.append_result(ResultRow(trj2, image_count))
-        keep.append_result(ResultRow(trj3, image_count))
-        keep.append_result(ResultRow(trj4, image_count))
-
-        # Create the stamp parameters we need.
-        config_dict = {
-            "center_thresh": 0.03,
-            "do_stamp_filter": True,
-            "mom_lims": [35.5, 35.5, 1.0, 1.0, 1.0],
-            "peak_offset": [1.5, 1.5],
-            "stamp_type": "cpp_mean",
-            "stamp_radius": 5,
-        }
-        config = SearchConfiguration.from_dict(config_dict)
-
-        # Do the filtering.
-        get_coadds_and_filter(keep, ds.stack, config, chunk_size=1, debug=False)
-
-        # The check that the correct indices and number of stamps are saved.
-        self.assertEqual(keep.num_results(), 2)
-        self.assertEqual(keep.results[0].trajectory.x, trj.x)
-        self.assertEqual(keep.results[1].trajectory.x, trj.x + 1)
-        self.assertIsNotNone(keep.results[0].stamp)
-        self.assertIsNotNone(keep.results[1].stamp)
-
-    @unittest.skipIf(not HAS_GPU, "Skipping test (no GPU detected)")
->>>>>>> c2ed52a1
     def test_get_coadds_and_filter_results(self):
         image_count = 10
         fake_times = create_fake_times(image_count, 57130.2, 1, 0.01, 1)
@@ -214,35 +157,6 @@
         self.assertEqual(keep["vx"][0], trj2.vx)
         self.assertEqual(keep["vy"][0], trj2.vy)
 
-<<<<<<< HEAD
-=======
-    def test_append_all_stamps(self):
-        image_count = 10
-        fake_times = create_fake_times(image_count, 57130.2, 1, 0.01, 1)
-        ds = FakeDataSet(
-            25,  # width
-            35,  # height
-            fake_times,  # time stamps
-            1.0,  # noise level
-            0.5,  # psf value
-            True,  # Use a fixed seed for testing
-        )
-
-        # Make a few results with different trajectories.
-        keep = ResultList(ds.times)
-        keep.append_result(ResultRow(Trajectory(8, 7, 2.0, 1.0), image_count))
-        keep.append_result(ResultRow(Trajectory(10, 22, -2.0, -1.0), image_count))
-        keep.append_result(ResultRow(Trajectory(8, 7, -2.0, -1.0), image_count))
-
-        append_all_stamps(keep, ds.stack, 5)
-        for row in keep.results:
-            self.assertIsNotNone(row.all_stamps)
-            self.assertEqual(len(row.all_stamps), image_count)
-            for i in range(image_count):
-                self.assertEqual(np.shape(row.all_stamps[i])[0], 11)
-                self.assertEqual(np.shape(row.all_stamps[i])[1], 11)
-
->>>>>>> c2ed52a1
     def test_append_all_stamps_results(self):
         image_count = 10
         fake_times = create_fake_times(image_count, 57130.2, 1, 0.01, 1)
