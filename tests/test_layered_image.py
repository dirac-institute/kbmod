--- conflicted
+++ resolved
@@ -3,343 +3,6 @@
 
 from astropy.io import fits
 
-<<<<<<< HEAD
-   def setUp(self):
-       self.p = psf(1.0)
-
-       # Create a fake layered image to use.
-       self.image = layered_image("layered_test",
-                                  80,    # dim_x = 80 pixels,
-                                  60,    # dim_y = 60 pixels,
-                                  2.0,   # noise_level
-                                  4.0,   # variance
-                                  10.0,  # time = 10.0
-                                  self.p)
-
-   def test_create(self):
-       self.assertIsNotNone(self.image)
-       self.assertEqual(self.image.get_width(), 80)
-       self.assertEqual(self.image.get_height(), 60)
-       self.assertEqual(self.image.get_ppi(), 80 * 60)
-       self.assertEqual(self.image.get_time(), 10.0)
-       self.assertEqual(self.image.get_name(), "layered_test")
-
-       # Create a fake layered_image.
-       science = self.image.get_science()
-       variance = self.image.get_variance()
-       mask = self.image.get_mask()
-       for y in range(self.image.get_height()):
-          for x in range(self.image.get_width()):
-             self.assertEqual(mask.get_pixel(x, y), 0)
-             self.assertEqual(variance.get_pixel(x, y), 4.0)
-
-             # These will be potentially flakey due to the random
-             # creation (but with very low probability).
-             self.assertGreaterEqual(science.get_pixel(x, y), -100.0)
-             self.assertLessEqual(science.get_pixel(x, y), 100.0)
-
-   def test_add_object(self):
-      science = self.image.get_science()
-      science_50_50 = science.get_pixel(50, 50)
-      self.image.add_object(50, 50, 500.0)
-
-      science = self.image.get_science()
-      self.assertLess(science_50_50, science.get_pixel(50, 50))
-
-   def test_overwrite_psf(self):
-       p1 = self.image.get_psf()
-       self.assertEqual(p1.get_size(), 25)
-       self.assertEqual(p1.get_dim(), 5)
-       self.assertEqual(p1.get_radius(), 2)
-
-       psq1 = self.image.get_psfsq()
-       self.assertEqual(psq1.get_size(), 25)
-       self.assertEqual(psq1.get_dim(), 5)
-       self.assertEqual(psq1.get_radius(), 2)
-    
-       # Get the science pixel with the original PSF blurring.
-       science_org = self.image.get_science()
-       self.image.add_object(50, 50, 500.0)
-       science_pixel_psf1 = self.image.get_science().get_pixel(50, 50)
-
-       # Change the PSF.
-       self.image.set_psf(psf(0.0001))
-
-       # Check that we retrieve the correct PSF.
-       p2 = self.image.get_psf()
-       self.assertEqual(p2.get_size(), 1)
-       self.assertEqual(p2.get_dim(), 1)
-       self.assertEqual(p2.get_radius(), 0)
-
-       psq2 = self.image.get_psfsq()
-       self.assertEqual(psq2.get_size(), 1)
-       self.assertEqual(psq2.get_dim(), 1)
-       self.assertEqual(psq2.get_radius(), 0)
-       
-       # Check that the science pixel with the new PSF blurring is
-       # larger (because the PSF is tighter).
-       self.image.set_science(science_org)
-       self.image.add_object(50, 50, 500.0)
-       science_pixel_psf2 = self.image.get_science().get_pixel(50, 50)
-       self.assertLess(science_pixel_psf1, science_pixel_psf2)
-
-   def test_mask_threshold(self):
-      masked_pixels = {}
-      threshold = 20.0
-
-      # Add an object brighter than the threshold.
-      self.image.add_object(50, 50, 500.0)
-
-      # Find all the pixels that should be masked.
-      science = self.image.get_science()
-      for y in range(self.image.get_height()):
-         for x in range(self.image.get_width()):
-            value = science.get_pixel(x, y)
-            if value > threshold:
-               index = self.image.get_width() * y + x
-               masked_pixels[index] = True
-
-      # Do the masking and confirm we have masked
-      # at least 1 pixel.
-      self.image.apply_mask_threshold(threshold)
-      self.assertGreater(len(masked_pixels), 0)
-
-      # Check that we masked the correct pixels.
-      science = self.image.get_science()
-      for y in range(self.image.get_height()):
-         for x in range(self.image.get_width()):
-            index = self.image.get_width() * y + x
-            if index in masked_pixels:
-               self.assertFalse(science.pixel_has_data(x, y))
-            else:
-               self.assertTrue(science.pixel_has_data(x, y))
-
-
-   def test_apply_mask(self):
-      # Nothing is initially masked.
-      science = self.image.get_science()
-      for y in range(self.image.get_height()):
-         for x in range(self.image.get_width()):
-            self.assertTrue(science.pixel_has_data(x, y))
-
-      # Mask out three pixels.
-      mask = self.image.get_mask()
-      mask.set_pixel(10, 11, 1)
-      mask.set_pixel(10, 12, 2)
-      mask.set_pixel(10, 13, 3)
-      self.image.set_mask(mask)
-
-      # Apply the mask flags to only (10, 11) and (10, 13)
-      self.image.apply_mask_flags(1, [])
-
-      science = self.image.get_science()
-      for y in range(self.image.get_height()):
-         for x in range(self.image.get_width()):
-            if x == 10 and (y == 11 or y == 13):
-               self.assertFalse(science.pixel_has_data(x, y))
-            else:
-               self.assertTrue(science.pixel_has_data(x, y))
-
-
-   def test_apply_mask_exceptions(self):
-      mask = self.image.get_mask()
-      mask.set_pixel(10, 11, 1)
-      mask.set_pixel(10, 12, 2)
-      mask.set_pixel(10, 13, 3)
-      self.image.set_mask(mask)
-
-      # Apply the mask flags to only (10, 11).
-      self.image.apply_mask_flags(1, [1])
-
-      science = self.image.get_science()
-      for y in range(self.image.get_height()):
-         for x in range(self.image.get_width()):
-            if x == 10 and y == 13:
-               self.assertFalse(science.pixel_has_data(x, y))
-            else:
-               self.assertTrue(science.pixel_has_data(x, y))
-
-
-   def test_mask_object(self):
-      # Mask a fake object at (20, 20)
-      self.image.mask_object(20, 20)
-
-      # Check that science data is masked out around (20, 20)
-      # but neither the mask layer nor variance layer are changed.
-      science = self.image.get_science()
-      variance = self.image.get_variance()
-      mask = self.image.get_mask()
-      radius = self.p.get_radius()
-      x_start = 20 - radius - 1
-      y_start = 20 - radius - 1
-      x_end = 20 + radius
-      y_end = 20 + radius
-      
-      for y in range(self.image.get_height()):
-         for x in range(self.image.get_width()):
-            self.assertEqual(mask.get_pixel(x, y), 0)
-            self.assertTrue(variance.pixel_has_data(x, y))
-
-            if (x >= x_start and x <= x_end and
-                y >= y_start and y <= y_end):
-               self.assertFalse(science.pixel_has_data(x, y))
-            else:
-               self.assertTrue(science.pixel_has_data(x, y))
-
-   def test_grow_mask(self):
-      mask = self.image.get_mask()
-      mask.set_pixel(10, 11, 1)
-      mask.set_pixel(10, 12, 1)
-      mask.set_pixel(10, 13, 1)
-      self.image.set_mask(mask)
-      self.image.apply_mask_flags(1, [])
-      self.image.grow_mask(1, False)
-
-      # Check that the mask has grown to all adjacent pixels.
-      science = self.image.get_science()
-      for y in range(self.image.get_height()):
-         for x in range(self.image.get_width()):
-            should_mask = ((x == 10 and y <= 14 and y >= 10) or
-                           (x == 9 and y <= 13 and y >= 11) or
-                           (x == 11 and y <= 13 and y >= 11))
-            self.assertEqual(science.pixel_has_data(x, y), not should_mask)
-
-   def test_grow_mask_mult(self):
-      mask = self.image.get_mask()
-      mask.set_pixel(10, 11, 1)
-      mask.set_pixel(10, 12, 1)
-      self.image.set_mask(mask)
-      self.image.apply_mask_flags(1, [])
-      self.image.grow_mask(3, True)
-
-      # Check that the mask has grown to all applicable pixels.
-      science = self.image.get_science()
-      for y in range(self.image.get_height()):
-         for x in range(self.image.get_width()):
-            # Check whether the point is a manhattan distance of <= 3 from
-            # one of the original masked pixels.
-            dx = abs(x - 10)
-            dy = min(abs(y - 11), abs(y - 12))
-            self.assertEqual(science.pixel_has_data(x, y), dx + dy > 3)
-
-   def test_psi_and_phi_image(self):
-      p = psf(0.00000001)    # A point function.
-      img = layered_image("small_test", 6, 5, 2.0, 4.0, 10.0, p)
-
-      # Create fake science and variance images.
-      sci = img.get_science()
-      var = img.get_variance()
-      for x in range(6):
-         for y in range(5):
-            sci.set_pixel(x, y, float(x))
-            var.set_pixel(x, y, float(y + 1))
-      var.set_pixel(3, 1, KB_NO_DATA)
-      img.set_science(sci)
-      img.set_variance(var)
-
-      # Generate and check psi and phi images.
-      psi = img.generate_psi_image()
-      self.assertEqual(psi.get_width(), 6)
-      self.assertEqual(psi.get_height(), 5)
-
-      phi = img.generate_phi_image()
-      self.assertEqual(phi.get_width(), 6)
-      self.assertEqual(phi.get_height(), 5)
-        
-      for x in range(6):
-         for y in range(5):
-            has_data = not (x == 3 and y == 1)
-            self.assertEqual(psi.pixel_has_data(x, y), has_data)
-            self.assertEqual(phi.pixel_has_data(x, y), has_data)
-            if (x != 3 or y != 1):
-                self.assertAlmostEqual(psi.get_pixel(x, y), float(x) / float(y + 1))
-                self.assertAlmostEqual(phi.get_pixel(x, y), 1.0 / float(y + 1))
-
-
-   def test_subtract_template(self):
-      old_science = self.image.get_science()
-      
-      template = raw_image(self.image.get_width(), self.image.get_height())
-      template.set_all(0.0)
-      for h in range(old_science.get_height()):
-          template.set_pixel(10, h, 0.01 * h)
-      self.image.sub_template(template)
-
-      new_science = self.image.get_science()
-      for x in range(old_science.get_width()):
-         for y in range(old_science.get_height()):
-            val1 = old_science.get_pixel(x, y)
-            val2 = new_science.get_pixel(x, y)
-            if x == 10:
-                self.assertAlmostEqual(val2, val1 - 0.01 * y, delta=1e-6)
-            else:
-                self.assertEqual(val1, val2)
-
-   def test_read_write_files(self):
-      with tempfile.TemporaryDirectory() as dir_name:
-          file_name = "tmp_layered_test_data"
-          full_path = ("%s/%s.fits" % (dir_name, file_name))
-          im1 = layered_image(file_name,
-                              15,    # dim_x = 15 pixels,
-                              20,    # dim_y = 20 pixels,
-                              2.0,   # noise_level
-                              4.0,   # variance
-                              10.0,  # time = 10.0
-                              self.p)
-
-          # Make some changes to the mask to ensure that
-          # layer has something to compare.
-          mask1 = im1.get_mask()
-          mask1.set_pixel(3, 5, 1.0)
-          mask1.set_pixel(5, 3, 1.0)
-          im1.set_mask(mask1)
-      
-          # Save the test data.
-          im1.save_layers(dir_name + "/")
-      
-          # Reload the test data and check that it matches.
-          im2 = layered_image(full_path, self.p)
-          self.assertEqual(im1.get_height(), im2.get_height())
-          self.assertEqual(im1.get_width(), im2.get_width())
-          self.assertEqual(im1.get_ppi(), im2.get_ppi())
-
-          sci1 = im1.get_science()
-          var1 = im1.get_variance()
-          mask1 = im1.get_mask()
-          sci2 = im2.get_science()
-          var2 = im2.get_variance()
-          mask2 = im2.get_mask()
-          for x in range(im1.get_width()):
-              for y in range(im2.get_height()):
-                  self.assertEqual(sci1.get_pixel(x, y), sci2.get_pixel(x, y))
-                  self.assertEqual(var1.get_pixel(x, y), var2.get_pixel(x, y))
-                  self.assertEqual(mask1.get_pixel(x, y), mask2.get_pixel(x, y))
-
-   def test_overwrite_files(self):
-      with tempfile.TemporaryDirectory() as dir_name:
-          file_name = "tmp_layered_test_data2"
-          full_path = ("%s/%s.fits" % (dir_name, file_name))
-
-          # Save the test image.
-          img1 = layered_image(file_name, 15, 20, 2.0, 4.0, 10.0, self.p)
-          img1.save_layers(dir_name + "/")
-          with fits.open(full_path) as hdulist:
-             self.assertEqual(len(hdulist), 4)
-             self.assertEqual(hdulist[1].header["NAXIS1"], 15)
-             self.assertEqual(hdulist[1].header["NAXIS2"], 20)
-
-          # Save a new test image over the first and check
-          # that it replaces it.
-          img2 = layered_image(file_name, 25, 40, 2.0, 4.0, 10.0, self.p)
-          img2.save_layers(dir_name + "/")
-          with fits.open(full_path) as hdulist2:
-             self.assertEqual(len(hdulist2), 4)
-             self.assertEqual(hdulist2[1].header["NAXIS1"], 25)
-             self.assertEqual(hdulist2[1].header["NAXIS2"], 40)   
-
-if __name__ == '__main__':
-   unittest.main()
-=======
 from kbmod import *
 
 
@@ -561,6 +224,39 @@
                 dx = abs(x - 10)
                 dy = min(abs(y - 11), abs(y - 12))
                 self.assertEqual(science.pixel_has_data(x, y), dx + dy > 3)
+
+    def test_psi_and_phi_image(self):
+        p = psf(0.00000001)    # A point function.
+        img = layered_image("small_test", 6, 5, 2.0, 4.0, 10.0, p)
+
+        # Create fake science and variance images.
+        sci = img.get_science()
+        var = img.get_variance()
+        for x in range(6):
+            for y in range(5):
+               sci.set_pixel(x, y, float(x))
+               var.set_pixel(x, y, float(y + 1))
+        var.set_pixel(3, 1, KB_NO_DATA)
+        img.set_science(sci)
+        img.set_variance(var)
+
+        # Generate and check psi and phi images.
+        psi = img.generate_psi_image()
+        self.assertEqual(psi.get_width(), 6)
+        self.assertEqual(psi.get_height(), 5)
+
+        phi = img.generate_phi_image()
+        self.assertEqual(phi.get_width(), 6)
+        self.assertEqual(phi.get_height(), 5)
+
+        for x in range(6):
+            for y in range(5):
+                has_data = not (x == 3 and y == 1)
+                self.assertEqual(psi.pixel_has_data(x, y), has_data)
+                self.assertEqual(phi.pixel_has_data(x, y), has_data)
+                if (x != 3 or y != 1):
+                    self.assertAlmostEqual(psi.get_pixel(x, y), float(x) / float(y + 1))
+                    self.assertAlmostEqual(phi.get_pixel(x, y), 1.0 / float(y + 1))
 
     def test_subtract_template(self):
         old_science = self.image.get_science()
@@ -647,5 +343,4 @@
 
 
 if __name__ == "__main__":
-    unittest.main()
->>>>>>> 6d6dbef4
+    unittest.main()