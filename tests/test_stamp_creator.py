import numpy as np
import unittest

from kbmod.fake_data.fake_data_creator import (
    add_fake_object,
    create_fake_times,
    make_fake_layered_image,
    FakeDataSet,
)
from kbmod.search import (
    HAS_GPU,
    ImageStack,
    LayeredImage,
    pixel_value_valid,
    PSF,
    RawImage,
    StampParameters,
    StampType,
    Trajectory,
    get_stamps,
    get_median_stamp,
    get_mean_stamp,
    get_summed_stamp,
    get_coadded_stamps,
    get_variance_weighted_stamp,
    create_stamps,
    create_variance_stamps,
    filter_stamp,
)


class test_stamp_creator(unittest.TestCase):
    def setUp(self):
        # image properties
        self.img_count = 20
        self.dim_y = 80
        self.dim_x = 60
        self.noise_level = 4.0
        self.variance = self.noise_level**2
        self.p = PSF(1.0)

        # object properties
        self.object_flux = 250.0
        self.start_x = 17
        self.start_y = 12
        self.vxel = 21.0
        self.vyel = 16.0

        # create a Trajectory for the object
        self.trj = Trajectory(
            x=self.start_x,
            y=self.start_y,
            vx=self.vxel,
            vy=self.vyel,
        )

        # Add convenience array of all true bools for the stamp tests.
        self.all_valid = [True] * self.img_count

        # search parameters
        self.angle_steps = 150
        self.velocity_steps = 150
        self.min_angle = 0.0
        self.max_angle = 1.5
        self.min_vel = 5.0
        self.max_vel = 40.0

        # Select one pixel to mask in every other image.
        self.masked_y = 5
        self.masked_x = 6

        # create image set with single moving object
        self.imlist = []
        for i in range(self.img_count):
            time = i / self.img_count
            im = make_fake_layered_image(
                self.dim_x, self.dim_y, self.noise_level, self.variance, time, self.p, seed=i
            )
            add_fake_object(
                im,
                self.trj.get_x_pos(time),
                self.trj.get_y_pos(time),
                self.object_flux,
                self.p,
            )

            # Mask a pixel in half the images.
            if i % 2 == 0:
                mask = im.get_mask()
                mask.set_pixel(self.masked_y, self.masked_x, 1)
                im.apply_mask(1)

            self.imlist.append(im)
        self.stack = ImageStack(self.imlist)

        # Set the filtering parameters.
        self.params = StampParameters()
        self.params.radius = 5
        self.params.stamp_type = StampType.STAMP_MEAN

        # Create a second (smaller) fake data set to use in some of the tests.
        self.img_count2 = 10
        self.fake_times = create_fake_times(self.img_count2, 57130.2, 1, 0.01, 1)
        self.ds = FakeDataSet(
            25,  # width
            35,  # height
            self.fake_times,  # time stamps
            1.0,  # noise level
            0.5,  # psf value
            True,  # Use a fixed seed for testing
        )

        # Insert a single fake object with known parameters.
        self.trj2 = Trajectory(8, 7, 2.0, 1.0, flux=250.0)
        self.ds.insert_object(self.trj)

    def test_create_stamps(self):
        stamps = create_stamps(self.ds.stack, self.trj2, 1, True, [])
        self.assertEqual(len(stamps), self.img_count2)
        for i in range(self.img_count2):
            self.assertEqual(stamps[i].image.shape, (3, 3))

            pix_val = self.ds.stack.get_single_image(i).get_science().get_pixel(7 + i, 8 + 2 * i)
            if np.isnan(pix_val):
                self.assertTrue(np.isnan(stamps[i].get_pixel(1, 1)))
            else:
                self.assertAlmostEqual(pix_val, stamps[i].get_pixel(1, 1))

        # Check that we can set use_indices to produce only some stamps.
        use_times = [False, True, False, True, True, False, False, False, True, False]
        stamps = create_stamps(self.ds.stack, self.trj2, 1, True, use_times)
        self.assertEqual(len(stamps), np.count_nonzero(use_times))

        stamp_count = 0
        for i in range(self.img_count2):
            if use_times[i]:
                self.assertEqual(stamps[stamp_count].image.shape, (3, 3))

                pix_val = self.ds.stack.get_single_image(i).get_science().get_pixel(7 + i, 8 + 2 * i)
                if np.isnan(pix_val):
                    self.assertTrue(np.isnan(stamps[stamp_count].get_pixel(1, 1)))
                else:
                    self.assertAlmostEqual(pix_val, stamps[stamp_count].get_pixel(1, 1))

                stamp_count += 1

    def test_create_variance_stamps(self):
        test_trj = Trajectory(8, 7, 1.0, 2.0)
        stamps = create_variance_stamps(self.ds.stack, self.trj2, 1, [])
        self.assertEqual(len(stamps), self.img_count2)
        for i in range(self.img_count2):
            self.assertEqual(stamps[i].image.shape, (3, 3))

            pix_val = self.ds.stack.get_single_image(i).get_variance().get_pixel(7 + i, 8 + 2 * i)
            if np.isnan(pix_val):
                self.assertTrue(np.isnan(stamps[i].get_pixel(1, 1)))
            else:
                self.assertAlmostEqual(pix_val, stamps[i].get_pixel(1, 1))

        # Check that we can set use_indices to produce only some stamps.
        use_times = [False, True, False, True, True, False, False, False, True, False]
        stamps = create_variance_stamps(self.ds.stack, self.trj2, 1, use_times)
        self.assertEqual(len(stamps), np.count_nonzero(use_times))

        stamp_count = 0
        for i in range(self.img_count2):
            if use_times[i]:
                self.assertEqual(stamps[stamp_count].image.shape, (3, 3))

                pix_val = self.ds.stack.get_single_image(i).get_variance().get_pixel(7 + i, 8 + 2 * i)
                if np.isnan(pix_val):
                    self.assertTrue(np.isnan(stamps[stamp_count].get_pixel(1, 1)))
                else:
                    self.assertAlmostEqual(pix_val, stamps[stamp_count].get_pixel(1, 1))

                stamp_count += 1

    def test_get_variance_weighted_stamp(self):
        sci1 = np.array([[1.0, 1.0, 1.0], [1.0, 1.0, 1.0], [1.0, 1.0, 1.0]], dtype=np.single)
        var1 = np.array([[1.0, 1.0, 1.0], [1.0, 1.0, 1.0], [1.0, 1.0, 1.0]], dtype=np.single)
        msk1 = np.array([[0.0, 0.0, 0.0], [0.0, 0.0, 0.0], [0.0, 0.0, 1.0]], dtype=np.single)
        layer1 = LayeredImage(sci1, var1, msk1, PSF(1e-12), 0.0)
        layer1.apply_mask(0xFFFFFF)

        sci2 = np.array([[2.0, 2.0, 2.0], [2.0, 2.0, 2.0], [2.0, 2.0, 2.0]], dtype=np.single)
        var2 = np.array([[0.5, 0.5, 0.5], [0.5, 0.5, 0.5], [0.5, 0.5, 0.5]], dtype=np.single)
        msk2 = np.array([[1.0, 0.0, 0.0], [0.0, 0.0, 0.0], [0.0, 0.0, 0.0]], dtype=np.single)
        layer2 = LayeredImage(sci2, var2, msk2, PSF(1e-12), 0.0)
        layer2.apply_mask(0xFFFFFF)

        stack = ImageStack([layer1, layer2])

        # Unmoving point in the center. Result should be (1.0 / 1.0 + 2.0 / 0.5) / (1.0 / 1.0 + 1.0 / 0.5)
        stamp = get_variance_weighted_stamp(stack, Trajectory(1, 1, 0.0, 0.0), 0, [])
        self.assertEqual(stamp.image.shape, (1, 1))
        self.assertAlmostEqual(stamp.get_pixel(0, 0), 5.0 / 3.0)

        # Unmoving point in the top corner. Should ignore the point in the second image.
        stamp = get_variance_weighted_stamp(stack, Trajectory(0, 0, 0.0, 0.0), 0, [])
        self.assertEqual(stamp.image.shape, (1, 1))
        self.assertAlmostEqual(stamp.get_pixel(0, 0), 1.0)

        # Unmoving point in the bottom corner. Should ignore the point in the first image.
        stamp = get_variance_weighted_stamp(stack, Trajectory(2, 2, 0.0, 0.0), 0, [])
        self.assertEqual(stamp.image.shape, (1, 1))
        self.assertAlmostEqual(stamp.get_pixel(0, 0), 2.0)

    def test_sci_viz_stamps(self):
        sci_stamps = get_stamps(self.stack, self.trj, 2)
        self.assertEqual(len(sci_stamps), self.img_count)

        times = self.stack.build_zeroed_times()
        for i in range(self.img_count):
            self.assertEqual(sci_stamps[i].width, 5)
            self.assertEqual(sci_stamps[i].height, 5)

            # Compute the pixel value at the projected location.
            x = self.trj.get_x_index(times[i])
            y = self.trj.get_y_index(times[i])
            pixVal = self.imlist[i].get_science().get_pixel(y, x)
            if not pixel_value_valid(pixVal):
                pivVal = 0.0

            # Check that pixel value of the projected location equals
            # that of the base image.
            self.assertAlmostEqual(sci_stamps[i].get_pixel(2, 2), pixVal, delta=0.001)

    def test_stacked_sci(self):
        # Compute the stacked science from a single Trajectory.
        sci = get_summed_stamp(self.stack, self.trj, 2, [])
        self.assertEqual(sci.width, 5)
        self.assertEqual(sci.height, 5)

        # Compute the true stacked pixel for the middle of the track.
        times = self.stack.build_zeroed_times()
        sum_middle = 0.0
        for i in range(self.img_count):
            t = times[i]
            x = self.trj.get_x_index(t)
            y = self.trj.get_y_index(t)
            pixVal = self.imlist[i].get_science().get_pixel(y, x)
            if not pixel_value_valid(pixVal):
                pivVal = 0.0
            sum_middle = sum_middle + pixVal

        # Check that the two different approaches for stack science
        # match the true value.
        self.assertAlmostEqual(sci.get_pixel(2, 2), sum_middle, delta=0.001)

    def test_median_stamps_trj(self):
        # Compute the stacked science from two trajectories (one with bad points).
        goodIdx = [[1] * self.img_count for _ in range(2)]
        goodIdx[1][1] = 0
        goodIdx[1][5] = 0
        goodIdx[1][9] = 0

        medianStamps0 = get_median_stamp(self.stack, self.trj, 2, goodIdx[0])
        self.assertEqual(medianStamps0.width, 5)
        self.assertEqual(medianStamps0.height, 5)

        medianStamps1 = get_median_stamp(self.stack, self.trj, 2, goodIdx[1])
        self.assertEqual(medianStamps1.width, 5)
        self.assertEqual(medianStamps1.height, 5)

        # Compute the true median pixel for the middle of the track.
        times = self.stack.build_zeroed_times()
        pix_values0 = []
        pix_values1 = []
        for i in range(self.img_count):
            t = times[i]
            x = self.trj.get_x_index(t)
            y = self.trj.get_y_index(t)
            pixVal = self.imlist[i].get_science().get_pixel(y, x)
            if pixel_value_valid(pixVal) and goodIdx[0][i] == 1:
                pix_values0.append(pixVal)
            if pixel_value_valid(pixVal) and goodIdx[1][i] == 1:
                pix_values1.append(pixVal)
        self.assertEqual(len(pix_values0), self.img_count)
        self.assertEqual(len(pix_values1), self.img_count - 3)

        # Check that we get the correct answer.
        self.assertAlmostEqual(np.median(pix_values0), medianStamps0.get_pixel(2, 2), delta=1e-5)
        self.assertAlmostEqual(np.median(pix_values1), medianStamps1.get_pixel(2, 2), delta=1e-5)

    def test_median_stamps_no_data(self):
        # Create a Trajectory that goes through the masked pixels.
        trj = Trajectory(x=self.masked_x, y=self.masked_y, vx=0.0, vy=0.0)

        # Compute the stacked science from a single Trajectory.
        medianStamp = get_median_stamp(self.stack, trj, 2, self.all_valid)
        self.assertEqual(medianStamp.width, 5)
        self.assertEqual(medianStamp.height, 5)

        # Compute the true median pixel for the middle of the track.
        pix_values = []
        for i in range(self.img_count):
            pixVal = self.imlist[i].get_science().get_pixel(self.masked_y, self.masked_x)
            if pixel_value_valid(pixVal):
                pix_values.append(pixVal)
        self.assertEqual(len(pix_values), self.img_count / 2)

        # Check that we get the correct answer.
        self.assertAlmostEqual(np.median(pix_values), medianStamp.get_pixel(2, 2), delta=1e-5)

    def test_mean_stamps_trj(self):
        # Compute the stacked science from two trajectories (one with bad points).
        goodIdx = [[1] * self.img_count for _ in range(2)]
        goodIdx[1][1] = 0
        goodIdx[1][5] = 0
        goodIdx[1][9] = 0

        meanStamp0 = get_mean_stamp(self.stack, self.trj, 2, goodIdx[0])
        self.assertEqual(meanStamp0.width, 5)
        self.assertEqual(meanStamp0.height, 5)

        meanStamp1 = get_mean_stamp(self.stack, self.trj, 2, goodIdx[1])
        self.assertEqual(meanStamp1.width, 5)
        self.assertEqual(meanStamp1.height, 5)

        # Compute the true median pixel for the middle of the track.
        times = self.stack.build_zeroed_times()
        pix_sum0 = 0.0
        pix_sum1 = 0.0
        pix_count0 = 0.0
        pix_count1 = 0.0
        for i in range(self.img_count):
            t = times[i]
            x = self.trj.get_x_index(t)
            y = self.trj.get_y_index(t)
            pixVal = self.imlist[i].get_science().get_pixel(y, x)
            if pixel_value_valid(pixVal) and goodIdx[0][i] == 1:
                pix_sum0 += pixVal
                pix_count0 += 1
            if pixel_value_valid(pixVal) and goodIdx[1][i] == 1:
                pix_sum1 += pixVal
                pix_count1 += 1
        self.assertEqual(pix_count0, self.img_count)
        self.assertEqual(pix_count1, self.img_count - 3)

        # Check that we get the correct answer.
        self.assertAlmostEqual(pix_sum0 / pix_count0, meanStamp0.get_pixel(2, 2), delta=1e-5)
        self.assertAlmostEqual(pix_sum1 / pix_count1, meanStamp1.get_pixel(2, 2), delta=1e-5)

    def test_mean_stamps_no_data(self):
        # Create a Trajectory that goes through the masked pixels.
        trj = Trajectory(x=self.masked_x, y=self.masked_y, vx=0.0, vy=0.0)

        # Compute the stacked science from a single Trajectory
        meanStamp = get_mean_stamp(self.stack, trj, 2, self.all_valid)
        self.assertEqual(meanStamp.width, 5)
        self.assertEqual(meanStamp.height, 5)

        # Compute the true median pixel for the middle of the track.
        pix_sum = 0.0
        pix_count = 0.0
        for i in range(self.img_count):
            pixVal = self.imlist[i].get_science().get_pixel(self.masked_y, self.masked_x)
            if pixel_value_valid(pixVal):
                pix_sum += pixVal
                pix_count += 1.0
        self.assertEqual(pix_count, self.img_count / 2.0)

        # Check that we get the correct answer.
        self.assertAlmostEqual(pix_sum / pix_count, meanStamp.get_pixel(2, 2), delta=1e-5)

<<<<<<< HEAD
=======
    def test_filter_stamp(self):
        stamp_width = 2 * self.params.radius + 1

        # Test a stamp with nothing in it.
        stamp = RawImage(stamp_width, stamp_width)
        stamp.set_all(1.0)
        self.assertTrue(filter_stamp(stamp, self.params))

        # Test a stamp with a bright spot in the center.
        stamp.set_pixel(5, 5, 100.0)
        self.assertFalse(filter_stamp(stamp, self.params))

        # A little noise around the pixel does not hurt as long as the shape is
        # roughly Gaussian.
        stamp.set_pixel(4, 5, 15.0)
        stamp.set_pixel(5, 4, 10.0)
        stamp.set_pixel(6, 5, 10.0)
        stamp.set_pixel(5, 6, 20.0)
        self.assertFalse(filter_stamp(stamp, self.params))

        # A bright peak far from the center is bad.
        stamp.set_pixel(1, 1, 500.0)
        self.assertTrue(filter_stamp(stamp, self.params))
        stamp.set_pixel(1, 1, 1.0)

        # A non-Gaussian bright spot is also bad. Blur to the -x direction.
        stamp.set_pixel(4, 5, 50.0)
        stamp.set_pixel(3, 5, 50.0)
        stamp.set_pixel(2, 5, 60.0)
        stamp.set_pixel(4, 4, 45.0)
        stamp.set_pixel(3, 4, 45.0)
        stamp.set_pixel(2, 4, 55.0)
        stamp.set_pixel(4, 6, 55.0)
        stamp.set_pixel(3, 6, 55.0)
        stamp.set_pixel(2, 6, 65.0)
        self.assertTrue(filter_stamp(stamp, self.params))

        # A very dim peak at the center is invalid.
        stamp.set_all(1.0)
        stamp.set_pixel(5, 5, 1.0001)
        self.assertTrue(filter_stamp(stamp, self.params))

        # A slightly offset peak of sufficient brightness is okay.
        stamp.set_pixel(5, 5, 15.0)
        stamp.set_pixel(4, 5, 20.0)
        self.assertFalse(filter_stamp(stamp, self.params))

>>>>>>> 3fc159dd
    def test_coadd_cpu_simple(self):
        # Create an image set with three images.
        imlist = []
        for i in range(3):
            # Set the first column to i, the middle column to i + 1, and the last column to 0.5.
            # In the very first image, make pixel (0, 2) NaN
            sci = np.array([[i, i + 1, 0.5], [i, i + 1, 0.5], [i, i + 1, 0.5]])
            if i == 0:
                sci[0][2] = np.nan

            var = np.full((3, 3), 0.1)

            # Mask out the column's first pixel twice and second pixel once.
            msk = np.zeros((3, 3))
            if i == 0:
                msk[0][1] = 1
                msk[1][1] = 1
            if i == 1:
                msk[0][1] = 1

            img = LayeredImage(
                RawImage(sci.astype(np.float32)),
                RawImage(var.astype(np.float32)),
                RawImage(msk.astype(np.float32)),
                self.p,
            )
            img.apply_mask(1)
            imlist.append(img)
        stack = ImageStack(imlist)
        all_valid = [True, True, True]  # convenience array

        # One Trajectory right in the image's middle.
        trj = Trajectory(x=1, y=1, vx=0.0, vy=0.0)

        # Basic Stamp parameters.
        params = StampParameters()
        params.radius = 1

        # Test summed.
        params.stamp_type = StampType.STAMP_SUM
        stamps = get_coadded_stamps(stack, [trj], [all_valid], params, False)
        self.assertAlmostEqual(stamps[0].get_pixel(0, 0), 3.0)
        self.assertAlmostEqual(stamps[0].get_pixel(1, 0), 3.0)
        self.assertAlmostEqual(stamps[0].get_pixel(2, 0), 3.0)
        self.assertAlmostEqual(stamps[0].get_pixel(0, 1), 3.0)
        self.assertAlmostEqual(stamps[0].get_pixel(1, 1), 5.0)
        self.assertAlmostEqual(stamps[0].get_pixel(2, 1), 6.0)
        self.assertAlmostEqual(stamps[0].get_pixel(0, 2), 1.0)
        self.assertAlmostEqual(stamps[0].get_pixel(1, 2), 1.5)
        self.assertAlmostEqual(stamps[0].get_pixel(2, 2), 1.5)

        # Test mean.
        params.stamp_type = StampType.STAMP_MEAN
        stamps = get_coadded_stamps(stack, [trj], [all_valid], params, False)
        self.assertAlmostEqual(stamps[0].get_pixel(0, 0), 1.0)
        self.assertAlmostEqual(stamps[0].get_pixel(1, 0), 1.0)
        self.assertAlmostEqual(stamps[0].get_pixel(2, 0), 1.0)
        self.assertAlmostEqual(stamps[0].get_pixel(0, 1), 3.0)
        self.assertAlmostEqual(stamps[0].get_pixel(1, 1), 2.5)
        self.assertAlmostEqual(stamps[0].get_pixel(2, 1), 2.0)
        self.assertAlmostEqual(stamps[0].get_pixel(0, 2), 0.5)
        self.assertAlmostEqual(stamps[0].get_pixel(1, 2), 0.5)
        self.assertAlmostEqual(stamps[0].get_pixel(2, 2), 0.5)

        # Test median.
        params.stamp_type = StampType.STAMP_MEDIAN
        stamps = get_coadded_stamps(stack, [trj], [all_valid], params, False)
        self.assertAlmostEqual(stamps[0].get_pixel(0, 0), 1.0)
        self.assertAlmostEqual(stamps[0].get_pixel(1, 0), 1.0)
        self.assertAlmostEqual(stamps[0].get_pixel(2, 0), 1.0)
        self.assertAlmostEqual(stamps[0].get_pixel(0, 1), 3.0)
        self.assertAlmostEqual(stamps[0].get_pixel(1, 1), 2.5)
        self.assertAlmostEqual(stamps[0].get_pixel(2, 1), 2.0)
        self.assertAlmostEqual(stamps[0].get_pixel(0, 2), 0.5)
        self.assertAlmostEqual(stamps[0].get_pixel(1, 2), 0.5)
        self.assertAlmostEqual(stamps[0].get_pixel(2, 2), 0.5)

    @unittest.skipIf(not HAS_GPU, "Skipping test (no GPU detected)")
    def test_coadd_gpu_simple(self):
        # Create an image set with three images.
        imlist = []
        for i in range(3):
            time = i
            im = make_fake_layered_image(3, 3, 0.1, 0.01, i, self.p, seed=i)

            # Overwrite the middle row to be i + 1.
            sci = im.get_science()
            for x in range(3):
                sci.set_pixel(x, 1, i + 1)

            # Mask out the row's first pixel twice and second pixel once.
            mask = im.get_mask()
            if i == 0:
                mask.set_pixel(0, 1, 1)
                mask.set_pixel(1, 1, 1)
            if i == 1:
                mask.set_pixel(0, 1, 1)
            im.apply_mask(1)

            imlist.append(im)
        stack = ImageStack(imlist)
        all_valid = [True, True, True]  # convenience array

        # One Trajectory right in the image's middle.
        trj = Trajectory(x=1, y=1, vx=0.0, vy=0.0)

        # Basic Stamp parameters.
        params = StampParameters()
        params.radius = 1

        # Test summed.
        params.stamp_type = StampType.STAMP_SUM
        stamps = get_coadded_stamps(stack, [trj], [all_valid], params, True)
        self.assertAlmostEqual(stamps[0].get_pixel(0, 1), 3.0)
        self.assertAlmostEqual(stamps[0].get_pixel(1, 1), 5.0)
        self.assertAlmostEqual(stamps[0].get_pixel(2, 1), 6.0)

        # Test mean.
        params.stamp_type = StampType.STAMP_MEAN
        stamps = get_coadded_stamps(stack, [trj], [all_valid], params, True)
        self.assertAlmostEqual(stamps[0].get_pixel(0, 1), 3.0)
        self.assertAlmostEqual(stamps[0].get_pixel(1, 1), 2.5)
        self.assertAlmostEqual(stamps[0].get_pixel(2, 1), 2.0)

        # Test median.
        params.stamp_type = StampType.STAMP_MEDIAN
        stamps = get_coadded_stamps(stack, [trj], [all_valid], params, True)
        self.assertAlmostEqual(stamps[0].get_pixel(0, 1), 3.0)
        self.assertAlmostEqual(stamps[0].get_pixel(1, 1), 2.5)
        self.assertAlmostEqual(stamps[0].get_pixel(2, 1), 2.0)

    def test_coadd_cpu(self):
        params = StampParameters()
        params.radius = 3

        # Compute the stacked science (summed and mean) from a single Trajectory.
        params.stamp_type = StampType.STAMP_SUM
        summedStamps = get_coadded_stamps(self.stack, [self.trj], [self.all_valid], params, False)
        self.assertEqual(summedStamps[0].width, 2 * params.radius + 1)
        self.assertEqual(summedStamps[0].height, 2 * params.radius + 1)

        params.stamp_type = StampType.STAMP_MEAN
        meanStamps = get_coadded_stamps(self.stack, [self.trj], [self.all_valid], params, False)
        self.assertEqual(meanStamps[0].width, 2 * params.radius + 1)
        self.assertEqual(meanStamps[0].height, 2 * params.radius + 1)

        params.stamp_type = StampType.STAMP_MEDIAN
        medianStamps = get_coadded_stamps(self.stack, [self.trj], [self.all_valid], params, False)
        self.assertEqual(medianStamps[0].width, 2 * params.radius + 1)
        self.assertEqual(medianStamps[0].height, 2 * params.radius + 1)

        # Compute the true summed and mean pixels for all of the pixels in the stamp.
        times = self.stack.build_zeroed_times()
        for stamp_x in range(2 * params.radius + 1):
            for stamp_y in range(2 * params.radius + 1):
                x_offset = stamp_x - params.radius
                y_offset = stamp_y - params.radius

                pix_sum = 0.0
                pix_count = 0.0
                pix_vals = []
                for i in range(self.img_count):
                    t = times[i]
                    x = self.trj.get_x_index(t) + x_offset
                    y = self.trj.get_y_index(t) + y_offset
                    pixVal = self.imlist[i].get_science().get_pixel(y, x)
                    if pixel_value_valid(pixVal):
                        pix_sum += pixVal
                        pix_count += 1.0
                        pix_vals.append(pixVal)

                # Check that we get the correct answers.
                self.assertAlmostEqual(pix_sum, summedStamps[0].get_pixel(stamp_y, stamp_x), delta=1e-3)
                self.assertAlmostEqual(
                    pix_sum / pix_count, meanStamps[0].get_pixel(stamp_y, stamp_x), delta=1e-3
                )
                self.assertAlmostEqual(
                    np.median(pix_vals), medianStamps[0].get_pixel(stamp_y, stamp_x), delta=1e-3
                )

    @unittest.skipIf(not HAS_GPU, "Skipping test (no GPU detected)")
    def test_coadd_gpu(self):
        params = StampParameters()
        params.radius = 3

        # Compute the stacked science (summed and mean) from a single Trajectory.
        params.stamp_type = StampType.STAMP_SUM
        summedStamps = get_coadded_stamps(self.stack, [self.trj], [self.all_valid], params, True)
        self.assertEqual(summedStamps[0].width, 2 * params.radius + 1)
        self.assertEqual(summedStamps[0].height, 2 * params.radius + 1)

        params.stamp_type = StampType.STAMP_MEAN
        meanStamps = get_coadded_stamps(self.stack, [self.trj], [self.all_valid], params, True)
        self.assertEqual(meanStamps[0].width, 2 * params.radius + 1)
        self.assertEqual(meanStamps[0].height, 2 * params.radius + 1)

        params.stamp_type = StampType.STAMP_MEDIAN
        medianStamps = get_coadded_stamps(self.stack, [self.trj], [self.all_valid], params, True)
        self.assertEqual(medianStamps[0].width, 2 * params.radius + 1)
        self.assertEqual(medianStamps[0].height, 2 * params.radius + 1)

        # Compute the true summed and mean pixels for all of the pixels in the stamp.
        times = self.stack.build_zeroed_times()
        for stamp_x in range(2 * params.radius + 1):
            for stamp_y in range(2 * params.radius + 1):
                x_offset = stamp_x - params.radius
                y_offset = stamp_y - params.radius

                pix_sum = 0.0
                pix_count = 0.0
                pix_vals = []
                for i in range(self.img_count):
                    t = times[i]
                    x = self.trj.get_x_index(t) + x_offset
                    y = self.trj.get_y_index(t) + y_offset
                    pixVal = self.imlist[i].get_science().get_pixel(y, x)
                    if pixel_value_valid(pixVal):
                        pix_sum += pixVal
                        pix_count += 1.0
                        pix_vals.append(pixVal)

                # Check that we get the correct answers.
                self.assertAlmostEqual(pix_sum, summedStamps[0].get_pixel(stamp_y, stamp_x), delta=1e-3)
                self.assertAlmostEqual(
                    pix_sum / pix_count, meanStamps[0].get_pixel(stamp_y, stamp_x), delta=1e-3
                )
                self.assertAlmostEqual(
                    np.median(pix_vals), medianStamps[0].get_pixel(stamp_y, stamp_x), delta=1e-3
                )

    def test_coadd_cpu_use_inds(self):
        params = StampParameters()
        params.radius = 1
        params.stamp_type = StampType.STAMP_MEAN

        # Mark a few of the observations as "do not use"
        inds = [[True] * self.img_count, [True] * self.img_count]
        inds[0][5] = False
        inds[1][3] = False
        inds[1][6] = False
        inds[1][7] = False
        inds[1][11] = False

        # Compute the stacked science (summed and mean) from a single Trajectory.
        meanStamps = get_coadded_stamps(self.stack, [self.trj, self.trj], inds, params, False)

        # Compute the true summed and mean pixels for all of the pixels in the stamp.
        times = self.stack.build_zeroed_times()
        for stamp_x in range(2 * params.radius + 1):
            for stamp_y in range(2 * params.radius + 1):
                x_offset = stamp_x - params.radius
                y_offset = stamp_y - params.radius

                sum_0 = 0.0
                sum_1 = 0.0
                count_0 = 0.0
                count_1 = 0.0
                for i in range(self.img_count):
                    t = times[i]
                    x = self.trj.get_x_index(t) + x_offset
                    y = self.trj.get_y_index(t) + y_offset
                    pixVal = self.imlist[i].get_science().get_pixel(y, x)

                    if pixel_value_valid(pixVal) and inds[0][i] > 0:
                        sum_0 += pixVal
                        count_0 += 1.0

                    if pixel_value_valid(pixVal) and inds[1][i] > 0:
                        sum_1 += pixVal
                        count_1 += 1.0

                # Check that we get the correct answers.
                self.assertAlmostEqual(count_0, 19.0)
                self.assertAlmostEqual(count_1, 16.0)
                self.assertAlmostEqual(sum_0 / count_0, meanStamps[0].get_pixel(stamp_y, stamp_x), delta=1e-3)
                self.assertAlmostEqual(sum_1 / count_1, meanStamps[1].get_pixel(stamp_y, stamp_x), delta=1e-3)

    @unittest.skipIf(not HAS_GPU, "Skipping test (no GPU detected)")
    def test_coadd_gpu_use_inds(self):
        params = StampParameters()
        params.radius = 1
        params.stamp_type = StampType.STAMP_MEAN

        # Mark a few of the observations as "do not use"
        inds = [[True] * self.img_count, [True] * self.img_count]
        inds[0][5] = False
        inds[1][3] = False
        inds[1][6] = False
        inds[1][7] = False
        inds[1][11] = False

        # Compute the stacked science (summed and mean) from a single Trajectory.
        meanStamps = get_coadded_stamps(self.stack, [self.trj, self.trj], inds, params, True)

        # Compute the true summed and mean pixels for all of the pixels in the stamp.
        times = self.stack.build_zeroed_times()
        for stamp_x in range(2 * params.radius + 1):
            for stamp_y in range(2 * params.radius + 1):
                x_offset = stamp_x - params.radius
                y_offset = stamp_y - params.radius

                sum_0 = 0.0
                sum_1 = 0.0
                count_0 = 0.0
                count_1 = 0.0
                for i in range(self.img_count):
                    t = times[i]
                    x = self.trj.get_x_index(t) + x_offset
                    y = self.trj.get_y_index(t) + y_offset
                    pixVal = self.imlist[i].get_science().get_pixel(y, x)

                    if pixel_value_valid(pixVal) and inds[0][i] > 0:
                        sum_0 += pixVal
                        count_0 += 1.0

                    if pixel_value_valid(pixVal) and inds[1][i] > 0:
                        sum_1 += pixVal
                        count_1 += 1.0

                # Check that we get the correct answers.
                self.assertAlmostEqual(count_0, 19.0)
                self.assertAlmostEqual(count_1, 16.0)
                self.assertAlmostEqual(sum_0 / count_0, meanStamps[0].get_pixel(stamp_y, stamp_x), delta=1e-3)
                self.assertAlmostEqual(sum_1 / count_1, meanStamps[1].get_pixel(stamp_y, stamp_x), delta=1e-3)

<<<<<<< HEAD
=======
    def test_coadd_filter_cpu(self):
        # Create a second Trajectory that isn't any good.
        trj2 = Trajectory(x=1, y=1, vx=0.0, vy=0.0)

        # Create a third Trajectory that is close to good, but offset.
        trj3 = Trajectory(
            x=self.trj.x + 2,
            y=self.trj.y + 2,
            vx=self.trj.vx,
            vy=self.trj.vy,
        )

        # Create a fourth Trajectory that is close enough
        trj4 = Trajectory(
            x=self.trj.x + 1,
            y=self.trj.y + 1,
            vx=self.trj.vx,
            vy=self.trj.vy,
        )

        # Compute the stacked science from a single Trajectory.
        all_valid_vect = [(self.all_valid) for i in range(4)]
        meanStamps = get_coadded_stamps(
            self.stack, [self.trj, trj2, trj3, trj4], all_valid_vect, self.params, True
        )

        # The first and last are unfiltered
        self.assertEqual(meanStamps[0].width, 2 * self.params.radius + 1)
        self.assertEqual(meanStamps[0].height, 2 * self.params.radius + 1)
        self.assertEqual(meanStamps[3].width, 2 * self.params.radius + 1)
        self.assertEqual(meanStamps[3].height, 2 * self.params.radius + 1)

        # The second and third are filtered.
        self.assertEqual(meanStamps[1].width, 1)
        self.assertEqual(meanStamps[1].height, 1)
        self.assertEqual(meanStamps[2].width, 1)
        self.assertEqual(meanStamps[2].height, 1)

    @unittest.skipIf(not HAS_GPU, "Skipping test (no GPU detected)")
    def test_coadd_filter_gpu(self):
        # Create a second Trajectory that isn't any good.
        trj2 = Trajectory(x=1, y=1, vx=0.0, vy=0.0)

        # Create a third Trajectory that is close to good, but offset.
        trj3 = Trajectory(
            x=self.trj.x + 2,
            y=self.trj.y + 2,
            vx=self.trj.vx,
            vy=self.trj.vy,
        )

        # Create a fourth Trajectory that is close enough
        trj4 = Trajectory(
            x=self.trj.x + 1,
            y=self.trj.y + 1,
            vx=self.trj.vx,
            vy=self.trj.vy,
        )

        # Compute the stacked science from a single Trajectory.
        all_valid_vect = [(self.all_valid) for i in range(4)]
        meanStamps = get_coadded_stamps(
            self.stack, [self.trj, trj2, trj3, trj4], all_valid_vect, self.params, True
        )

        # The first and last are unfiltered
        self.assertEqual(meanStamps[0].width, 2 * self.params.radius + 1)
        self.assertEqual(meanStamps[0].height, 2 * self.params.radius + 1)
        self.assertEqual(meanStamps[3].width, 2 * self.params.radius + 1)
        self.assertEqual(meanStamps[3].height, 2 * self.params.radius + 1)

        # The second and third are filtered.
        self.assertEqual(meanStamps[1].width, 1)
        self.assertEqual(meanStamps[1].height, 1)
        self.assertEqual(meanStamps[2].width, 1)
        self.assertEqual(meanStamps[2].height, 1)

>>>>>>> 3fc159dd

if __name__ == "__main__":
    unittest.main()<|MERGE_RESOLUTION|>--- conflicted
+++ resolved
@@ -363,56 +363,6 @@
         # Check that we get the correct answer.
         self.assertAlmostEqual(pix_sum / pix_count, meanStamp.get_pixel(2, 2), delta=1e-5)
 
-<<<<<<< HEAD
-=======
-    def test_filter_stamp(self):
-        stamp_width = 2 * self.params.radius + 1
-
-        # Test a stamp with nothing in it.
-        stamp = RawImage(stamp_width, stamp_width)
-        stamp.set_all(1.0)
-        self.assertTrue(filter_stamp(stamp, self.params))
-
-        # Test a stamp with a bright spot in the center.
-        stamp.set_pixel(5, 5, 100.0)
-        self.assertFalse(filter_stamp(stamp, self.params))
-
-        # A little noise around the pixel does not hurt as long as the shape is
-        # roughly Gaussian.
-        stamp.set_pixel(4, 5, 15.0)
-        stamp.set_pixel(5, 4, 10.0)
-        stamp.set_pixel(6, 5, 10.0)
-        stamp.set_pixel(5, 6, 20.0)
-        self.assertFalse(filter_stamp(stamp, self.params))
-
-        # A bright peak far from the center is bad.
-        stamp.set_pixel(1, 1, 500.0)
-        self.assertTrue(filter_stamp(stamp, self.params))
-        stamp.set_pixel(1, 1, 1.0)
-
-        # A non-Gaussian bright spot is also bad. Blur to the -x direction.
-        stamp.set_pixel(4, 5, 50.0)
-        stamp.set_pixel(3, 5, 50.0)
-        stamp.set_pixel(2, 5, 60.0)
-        stamp.set_pixel(4, 4, 45.0)
-        stamp.set_pixel(3, 4, 45.0)
-        stamp.set_pixel(2, 4, 55.0)
-        stamp.set_pixel(4, 6, 55.0)
-        stamp.set_pixel(3, 6, 55.0)
-        stamp.set_pixel(2, 6, 65.0)
-        self.assertTrue(filter_stamp(stamp, self.params))
-
-        # A very dim peak at the center is invalid.
-        stamp.set_all(1.0)
-        stamp.set_pixel(5, 5, 1.0001)
-        self.assertTrue(filter_stamp(stamp, self.params))
-
-        # A slightly offset peak of sufficient brightness is okay.
-        stamp.set_pixel(5, 5, 15.0)
-        stamp.set_pixel(4, 5, 20.0)
-        self.assertFalse(filter_stamp(stamp, self.params))
-
->>>>>>> 3fc159dd
     def test_coadd_cpu_simple(self):
         # Create an image set with three images.
         imlist = []
@@ -738,86 +688,6 @@
                 self.assertAlmostEqual(sum_0 / count_0, meanStamps[0].get_pixel(stamp_y, stamp_x), delta=1e-3)
                 self.assertAlmostEqual(sum_1 / count_1, meanStamps[1].get_pixel(stamp_y, stamp_x), delta=1e-3)
 
-<<<<<<< HEAD
-=======
-    def test_coadd_filter_cpu(self):
-        # Create a second Trajectory that isn't any good.
-        trj2 = Trajectory(x=1, y=1, vx=0.0, vy=0.0)
-
-        # Create a third Trajectory that is close to good, but offset.
-        trj3 = Trajectory(
-            x=self.trj.x + 2,
-            y=self.trj.y + 2,
-            vx=self.trj.vx,
-            vy=self.trj.vy,
-        )
-
-        # Create a fourth Trajectory that is close enough
-        trj4 = Trajectory(
-            x=self.trj.x + 1,
-            y=self.trj.y + 1,
-            vx=self.trj.vx,
-            vy=self.trj.vy,
-        )
-
-        # Compute the stacked science from a single Trajectory.
-        all_valid_vect = [(self.all_valid) for i in range(4)]
-        meanStamps = get_coadded_stamps(
-            self.stack, [self.trj, trj2, trj3, trj4], all_valid_vect, self.params, True
-        )
-
-        # The first and last are unfiltered
-        self.assertEqual(meanStamps[0].width, 2 * self.params.radius + 1)
-        self.assertEqual(meanStamps[0].height, 2 * self.params.radius + 1)
-        self.assertEqual(meanStamps[3].width, 2 * self.params.radius + 1)
-        self.assertEqual(meanStamps[3].height, 2 * self.params.radius + 1)
-
-        # The second and third are filtered.
-        self.assertEqual(meanStamps[1].width, 1)
-        self.assertEqual(meanStamps[1].height, 1)
-        self.assertEqual(meanStamps[2].width, 1)
-        self.assertEqual(meanStamps[2].height, 1)
-
-    @unittest.skipIf(not HAS_GPU, "Skipping test (no GPU detected)")
-    def test_coadd_filter_gpu(self):
-        # Create a second Trajectory that isn't any good.
-        trj2 = Trajectory(x=1, y=1, vx=0.0, vy=0.0)
-
-        # Create a third Trajectory that is close to good, but offset.
-        trj3 = Trajectory(
-            x=self.trj.x + 2,
-            y=self.trj.y + 2,
-            vx=self.trj.vx,
-            vy=self.trj.vy,
-        )
-
-        # Create a fourth Trajectory that is close enough
-        trj4 = Trajectory(
-            x=self.trj.x + 1,
-            y=self.trj.y + 1,
-            vx=self.trj.vx,
-            vy=self.trj.vy,
-        )
-
-        # Compute the stacked science from a single Trajectory.
-        all_valid_vect = [(self.all_valid) for i in range(4)]
-        meanStamps = get_coadded_stamps(
-            self.stack, [self.trj, trj2, trj3, trj4], all_valid_vect, self.params, True
-        )
-
-        # The first and last are unfiltered
-        self.assertEqual(meanStamps[0].width, 2 * self.params.radius + 1)
-        self.assertEqual(meanStamps[0].height, 2 * self.params.radius + 1)
-        self.assertEqual(meanStamps[3].width, 2 * self.params.radius + 1)
-        self.assertEqual(meanStamps[3].height, 2 * self.params.radius + 1)
-
-        # The second and third are filtered.
-        self.assertEqual(meanStamps[1].width, 1)
-        self.assertEqual(meanStamps[1].height, 1)
-        self.assertEqual(meanStamps[2].width, 1)
-        self.assertEqual(meanStamps[2].height, 1)
-
->>>>>>> 3fc159dd
 
 if __name__ == "__main__":
     unittest.main()