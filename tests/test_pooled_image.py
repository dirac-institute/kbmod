import math
import tempfile
import unittest

from kbmod import *


def extreme_of_four(image, x, y, compute_max=True):
    """
    A helper function that computes the maximum or minumum
    of a 2x2 square of pixels starting at (x, y).

    Arguments:
      image - a raw_image object holding the pixels
      x - the x coordinate
      y - the y coordinate
      compute_max - Boolean indicating whether to
                    compute max ot min.

    Returns:
      The maxmium or minimum pixel value of the 2x2 square
      (excluding pixels with no data). Returns None if all
      the pixels do not have values.
    """
    values = []
    if image.pixel_has_data(x, y):
        values.append(image.get_pixel(x, y))
    if image.pixel_has_data(x + 1, y):
        values.append(image.get_pixel(x + 1, y))
    if image.pixel_has_data(x, y + 1):
        values.append(image.get_pixel(x, y + 1))
    if image.pixel_has_data(x + 1, y + 1):
        values.append(image.get_pixel(x + 1, y + 1))

    if len(values) == 0:
        return None
    if compute_max:
        return max(values)
    else:
        return min(values)

def extreme_of_nine(image, x, y, compute_max=True):
    """
    A helper function that computes the maximum or minumum
    of a 3x3 square of pixels centered at (x, y).

    Arguments:
      image - a raw_image object holding the pixels
      x - the x coordinate
      y - the y coordinate
      compute_max - Boolean indicating whether to 
                    compute max ot min.

    Returns:
      The maxmium or minimum pixel value of the 3x3 square
      (excluding pixels with no data). Returns None if all
      the pixels do not have values.
    """
    values = []
    for xd in range(-1, 2):
        for yd in range(-1, 2):
            if image.pixel_has_data(x + xd, y + yd):
                values.append(image.get_pixel(x + xd, y + yd))

    if len(values) == 0:
        return None
    if compute_max:
        return max(values)
    else:
        return min(values)
    
class test_pooled_image(unittest.TestCase):
    def setUp(self):
        self.width = 16
        self.height = 16
        self.base_image = raw_image(self.width, self.height)

        # Set most of the pixels in ascending order.
        for x in range(self.width):
            for y in range(self.height):
                self.base_image.set_pixel(x, y, (float)(x + y * self.width))

        # Set a few pixels to no data.
        self.base_image.set_pixel(2, 2, -9999.0)
        self.base_image.set_pixel(2, 3, -9999.0)
        self.base_image.set_pixel(2, 4, -9999.0)
        self.base_image.set_pixel(3, 2, -9999.0)
        self.base_image.set_pixel(3, 3, -9999.0)
        self.base_image.set_pixel(3, 4, -9999.0)

    def test_create_max(self):
        pooled = pooled_image(self.base_image, pool_max, False)
        self.assertEqual(pooled.get_base_width(), self.width)
        self.assertEqual(pooled.get_base_height(), self.height)
        self.assertEqual(pooled.get_base_ppi(), self.width * self.height)
        self.assertEqual(pooled.num_levels(), 5)

        level_w = self.width
        level_h = self.height
        last = None
        for lvl in range(pooled.num_levels()):
            img = pooled.get_image(lvl)
            self.assertEqual(img.get_width(), level_w)
            self.assertEqual(img.get_height(), level_h)

            if last is not None:
                for x in range(level_w):
                    for y in range(level_h):
                        value = extreme_of_four(last, 2 * x, 2 * y, True)
                        if value is None:
                            self.assertFalse(img.pixel_has_data(x, y))
                        else:
                            self.assertEqual(img.get_pixel(x, y), value)

            level_w = (int)(level_w / 2)
            level_h = (int)(level_h / 2)
            last = img

    def test_create_min(self):
        pooled = pooled_image(self.base_image, pool_min, False)
        self.assertEqual(pooled.get_base_width(), self.width)
        self.assertEqual(pooled.get_base_height(), self.height)
        self.assertEqual(pooled.get_base_ppi(), self.width * self.height)
        self.assertEqual(pooled.num_levels(), 5)

        level_w = self.width
        level_h = self.height
        last = None
        for lvl in range(pooled.num_levels()):
            img = pooled.get_image(lvl)
            self.assertEqual(img.get_width(), level_w)
            self.assertEqual(img.get_height(), level_h)

            if last is not None:
                for x in range(level_w):
                    for y in range(level_h):
                        value = extreme_of_four(last, 2 * x, 2 * y, False)
                        if value is None:
                            self.assertFalse(img.pixel_has_data(x, y))
                        else:
                            self.assertEqual(img.get_pixel(x, y), value)

            level_w = (int)(level_w / 2)
            level_h = (int)(level_h / 2)
            last = img

<<<<<<< HEAD
    def test_create_symmetric_max(self):
        pooled = pooled_image(self.base_image, pool_max, True)
        self.assertEqual(pooled.get_base_width(), self.width)
        self.assertEqual(pooled.get_base_height(), self.height)
        self.assertEqual(pooled.get_base_ppi(), self.width * self.height)
        self.assertEqual(pooled.num_levels(), 5)

        level_w = self.width
        level_h = self.height
        last = None
        for lvl in range(pooled.num_levels()):
            img = pooled.get_image(lvl)
            self.assertEqual(img.get_width(), level_w)
            self.assertEqual(img.get_height(), level_h)

            if last is not None:
                for x in range(level_w):
                    for y in range(level_h):
                        value = extreme_of_nine(last, 2*x, 2*y, True)
                        if value is None:
                            self.assertFalse(img.pixel_has_data(x, y))
                        else:
                            self.assertEqual(img.get_pixel(x, y), value)

            level_w = (int)(level_w / 2)
            level_h = (int)(level_h / 2)
            last = img

    def test_create_symmetric_min(self):
        pooled = pooled_image(self.base_image, pool_min, True)
        self.assertEqual(pooled.get_base_width(), self.width)
        self.assertEqual(pooled.get_base_height(), self.height)
        self.assertEqual(pooled.get_base_ppi(), self.width * self.height)
        self.assertEqual(pooled.num_levels(), 5)

        level_w = self.width
        level_h = self.height
        last = None
        for lvl in range(pooled.num_levels()):
            img = pooled.get_image(lvl)
            self.assertEqual(img.get_width(), level_w)
            self.assertEqual(img.get_height(), level_h)

            if last is not None:
                for x in range(level_w):
                    for y in range(level_h):
                        value = extreme_of_nine(last, 2*x, 2*y, False)
                        if value is None:
                            self.assertFalse(img.pixel_has_data(x, y))
                        else:
                            self.assertEqual(img.get_pixel(x, y), value)

            level_w = (int)(level_w / 2)
            level_h = (int)(level_h / 2)
            last = img

=======
>>>>>>> 7283b762
    def test_create_odd_dim(self):
        base_image = raw_image(11, 13)
        base_image.set_all(1.0)
        pooled = pooled_image(base_image, pool_max, False)

        self.assertEqual(pooled.get_base_width(), 11)
        self.assertEqual(pooled.get_base_height(), 13)
        self.assertEqual(pooled.get_base_ppi(), 11 * 13)
        self.assertEqual(pooled.num_levels(), 5)

    def test_repool_area(self):
        pooled = pooled_image(self.base_image, pool_max, False)
        first_level_img = pooled.get_image(0)

        # Mask a few new points.
        first_level_img.set_pixel(12, 12, -9999.0)
        first_level_img.set_pixel(12, 13, -9999.0)
        first_level_img.set_pixel(13, 12, -9999.0)
        first_level_img.set_pixel(13, 13, -9999.0)

        # Try both repooling and creating a new pooled image.
        pooled2 = pooled_image(first_level_img, pool_max, False)
        pooled.repool_area(12, 12, 2)
        self.assertEqual(pooled.num_levels(), pooled2.num_levels())

        for lvl in range(pooled.num_levels()):
            img1 = pooled.get_image(lvl)
            img2 = pooled.get_image(lvl)
            for x in range(img1.get_width()):
                for y in range(img1.get_height()):
                    self.assertEqual(img1.get_pixel(x, y), img2.get_pixel(x, y))

    def test_mapped_pixel_at_depth(self):
        pooled = pooled_image(self.base_image, pool_min, False)

        # The pixel 5, 6 has value 5 + 6 * width at level 0
        self.assertEqual(pooled.get_mapped_pixel_at_depth(0, 5, 6), float(5 + 6 * self.width))

        # It maps to pixel (2, 3) at level 1 with value = 4 + 6 * width
        self.assertEqual(pooled.get_mapped_pixel_at_depth(1, 5, 6), float(4 + 6 * self.width))

        # It maps to pixel (1, 3) at level 2 with value = 4 + 4 * width
        self.assertEqual(pooled.get_mapped_pixel_at_depth(2, 5, 6), float(4 + 4 * self.width))

    def test_contains_pixel(self):
        pooled = pooled_image(self.base_image, pool_min, False)

        # Run basic tests at depth=0
        self.assertTrue(pooled.contains_pixel(0, 1, 1, 1, 1))
        self.assertFalse(pooled.contains_pixel(0, 1, 1, 1, 2))
        self.assertFalse(pooled.contains_pixel(0, 1, 1, 2, 1))
        self.assertFalse(pooled.contains_pixel(0, 2, 2, 1, 1))

        # Pixel (5, 6) maps to (2, 3) at depth=1 and (1, 1) at depth=2.
        self.assertTrue(pooled.contains_pixel(1, 2, 3, 5, 6))
        self.assertFalse(pooled.contains_pixel(1, 1, 3, 5, 6))
        self.assertFalse(pooled.contains_pixel(1, 2, 4, 5, 6))
        self.assertTrue(pooled.contains_pixel(2, 1, 1, 5, 6))
        self.assertFalse(pooled.contains_pixel(2, 1, 2, 5, 6))
        self.assertFalse(pooled.contains_pixel(2, 0, 1, 5, 6))

        # Pixel (7, 1) maps to (3, 0) at depth=1, (1, 0) at depth=2,
        # and (0, 0) at depth=3.
        self.assertTrue(pooled.contains_pixel(1, 3, 0, 7, 1))
        self.assertFalse(pooled.contains_pixel(1, 1, 1, 7, 1))
        self.assertFalse(pooled.contains_pixel(1, 2, 4, 7, 1))
        self.assertTrue(pooled.contains_pixel(2, 1, 0, 7, 1))
        self.assertFalse(pooled.contains_pixel(2, 1, 1, 7, 1))
        self.assertFalse(pooled.contains_pixel(2, 0, 1, 7, 1))
        self.assertTrue(pooled.contains_pixel(3, 0, 0, 7, 1))
        self.assertFalse(pooled.contains_pixel(3, 1, 1, 7, 1))
        self.assertFalse(pooled.contains_pixel(3, 1, 0, 7, 1))

    def test_pool_multiple(self):
        to_pool = []
        for i in range(5):
            img = raw_image(16, 16)
            img.set_all(float(i))
            to_pool.append(img)

        destination = pool_multiple_images(to_pool, pool_max, False)

        self.assertEqual(len(destination), 5)
        for i in range(5):
            pi = destination[i]
            self.assertEqual(pi.num_levels(), 5)
            self.assertEqual(pi.get_pixel(0, 0, 0), float(i))

    def test_pixel_distance(self):
        pooled = pooled_image(self.base_image, pool_max, False)

        # (0, 0) to (1, 1) at depth=0
        res = pooled.get_pixel_dist_bounds(0, 0, 0, 1, 1)
        self.assertAlmostEqual(res[0], 0.0, delta=1e-5)
        self.assertAlmostEqual(res[1], math.sqrt(8.0), delta=1e-5)

        # (1, 2) to (3, 6) at depth=0
        res = pooled.get_pixel_dist_bounds(0, 1, 2, 3, 6)
        self.assertAlmostEqual(res[0], math.sqrt(10.0), delta=1e-5)
        self.assertAlmostEqual(res[1], math.sqrt(34.0), delta=1e-5)

        # (1, 2) to (3, 6) at depth=1
        res = pooled.get_pixel_dist_bounds(1, 1, 2, 3, 6)
        self.assertAlmostEqual(res[0], math.sqrt(40.0), delta=1e-5)
        self.assertAlmostEqual(res[1], math.sqrt(136.0), delta=1e-5)

        # (1, 2) to (3, 6) at depth=2
        res = pooled.get_pixel_dist_bounds(2, 1, 2, 3, 6)
        self.assertAlmostEqual(res[0], math.sqrt(160.0), delta=1e-5)
        self.assertAlmostEqual(res[1], math.sqrt(544.0), delta=1e-5)

        # (3, 6) to (1, 2) at depth=2
        res = pooled.get_pixel_dist_bounds(2, 3, 6, 1, 2)
        self.assertAlmostEqual(res[0], math.sqrt(160.0), delta=1e-5)
        self.assertAlmostEqual(res[1], math.sqrt(544.0), delta=1e-5)

        # (7, 5) to (7, 5) at depth=2
        res = pooled.get_pixel_dist_bounds(2, 7, 5, 7, 5)
        self.assertAlmostEqual(res[0], math.sqrt(0.0), delta=1e-5)
        self.assertAlmostEqual(res[1], math.sqrt(32.0), delta=1e-5)


if __name__ == "__main__":
    unittest.main()<|MERGE_RESOLUTION|>--- conflicted
+++ resolved
@@ -144,7 +144,6 @@
             level_h = (int)(level_h / 2)
             last = img
 
-<<<<<<< HEAD
     def test_create_symmetric_max(self):
         pooled = pooled_image(self.base_image, pool_max, True)
         self.assertEqual(pooled.get_base_width(), self.width)
@@ -201,8 +200,6 @@
             level_h = (int)(level_h / 2)
             last = img
 
-=======
->>>>>>> 7283b762
     def test_create_odd_dim(self):
         base_image = raw_image(11, 13)
         base_image.set_all(1.0)
