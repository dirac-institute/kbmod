--- conflicted
+++ resolved
@@ -74,14 +74,10 @@
             "num_obs": 5,
             "cluster_type": None,
             "do_clustering": False,
-<<<<<<< HEAD
             "legacy_filename": "There",
-            "ang_arr": [1.0, 2.0, 3.0],
-=======
             "res_filepath": "There",
             "generator_config": {"name": "test_gen", "p1": [1.0, 2.0], "p2": 2.0},
             "basic_array": [1.0, 2.0, 3.0],
->>>>>>> d409e907
         }
         config = SearchConfiguration.from_dict(d)
         hdu = config.to_hdu()
@@ -89,14 +85,10 @@
         self.assertEqual(hdu.data["im_filepath"][0], "Here2\n...")
         self.assertEqual(hdu.data["num_obs"][0], "5\n...")
         self.assertEqual(hdu.data["cluster_type"][0], "null\n...")
-<<<<<<< HEAD
         self.assertEqual(hdu.data["legacy_filename"][0], "There\n...")
-        self.assertEqual(hdu.data["ang_arr"][0], "[1.0, 2.0, 3.0]")
-=======
         self.assertEqual(hdu.data["res_filepath"][0], "There\n...")
         self.assertEqual(hdu.data["generator_config"][0], "{name: test_gen, p1: [1.0, 2.0], p2: 2.0}")
         self.assertEqual(hdu.data["basic_array"][0], "[1.0, 2.0, 3.0]")
->>>>>>> d409e907
 
     def test_to_yaml(self):
         d = {
@@ -104,13 +96,8 @@
             "num_obs": 5,
             "cluster_type": None,
             "do_clustering": False,
-<<<<<<< HEAD
             "legacy_filename": "There",
-            "ang_arr": [1.0, 2.0, 3.0],
-=======
-            "res_filepath": "There",
             "generator_config": {"name": "test_gen", "p1": [1.0, 2.0], "p2": 2.0},
->>>>>>> d409e907
         }
         config = SearchConfiguration.from_dict(d)
         yaml_str = config.to_yaml()
@@ -119,17 +106,10 @@
         self.assertEqual(yaml_dict["im_filepath"], "Here2")
         self.assertEqual(yaml_dict["num_obs"], 5)
         self.assertEqual(yaml_dict["cluster_type"], None)
-<<<<<<< HEAD
         self.assertEqual(yaml_dict["legacy_filename"], "There")
-        self.assertEqual(yaml_dict["ang_arr"][0], 1.0)
-        self.assertEqual(yaml_dict["ang_arr"][1], 2.0)
-        self.assertEqual(yaml_dict["ang_arr"][2], 3.0)
-=======
-        self.assertEqual(yaml_dict["res_filepath"], "There")
         self.assertEqual(yaml_dict["generator_config"]["name"], "test_gen")
         self.assertEqual(yaml_dict["generator_config"]["p1"], [1.0, 2.0])
         self.assertEqual(yaml_dict["generator_config"]["p2"], 2.0)
->>>>>>> d409e907
 
     def test_save_and_load_yaml(self):
         config = SearchConfiguration()
