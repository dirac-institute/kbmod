--- conflicted
+++ resolved
@@ -32,40 +32,6 @@
         # The set should fail when using unknown parameters and strict checking.
         self.assertRaises(KeyError, config.set, "My_new_param", 100, strict=True)
 
-<<<<<<< HEAD
-    def test_set_from_dict(self):
-        # Everything starts at its default.
-        config = SearchConfiguration()
-        self.assertIsNone(config["im_filepath"])
-        self.assertEqual(config["num_obs"], 10)
-
-        d = {"im_filepath": "Here2", "num_obs": 5}
-        config.set_from_dict(d)
-        self.assertEqual(config["im_filepath"], "Here2")
-        self.assertEqual(config["num_obs"], 5)
-
-    def test_set_from_table(self):
-        # Everything starts at its default.
-        config = SearchConfiguration()
-        self.assertIsNone(config["im_filepath"])
-        self.assertEqual(config["num_obs"], 10)
-
-        t = Table([["Here3"], [7]], names=("im_filepath", "num_obs"))
-        config.set_from_table(t)
-        self.assertEqual(config["im_filepath"], "Here3")
-        self.assertEqual(config["num_obs"], 7)
-
-    def test_to_table(self):
-        # Everything starts at its default.
-        config = SearchConfiguration()
-        d = {"im_filepath": "Here2", "num_obs": 5}
-        config.set_from_dict(d)
-
-        t = config.to_table()
-        self.assertEqual(len(t), 1)
-        self.assertEqual(t["im_filepath"][0], "Here2")
-        self.assertEqual(t["num_obs"][0], 5)
-=======
     def test_from_dict(self):
         d = {"im_filepath": "Here2", "num_obs": 5}
         config = SearchConfiguration.from_dict(d)
@@ -135,7 +101,6 @@
         self.assertEqual(yaml_dict["ang_arr"][0], 1.0)
         self.assertEqual(yaml_dict["ang_arr"][1], 2.0)
         self.assertEqual(yaml_dict["ang_arr"][2], 3.0)
->>>>>>> 89555b79
 
     def test_save_and_load_yaml(self):
         config = SearchConfiguration()
@@ -151,27 +116,15 @@
             self.assertFalse(Path(file_path).is_file())
 
             # Unable to load non-existent file.
-<<<<<<< HEAD
-            config2 = SearchConfiguration()
-            self.assertRaises(ValueError, config2.load_from_yaml_file, file_path)
-
-            # Correctly saves file.
-            config.save_to_yaml_file(file_path)
-=======
             self.assertRaises(FileNotFoundError, SearchConfiguration.from_file, file_path)
 
             # Correctly saves file.
             config.to_file(file_path)
->>>>>>> 89555b79
             self.assertTrue(Path(file_path).is_file())
 
             # Correctly loads file.
             try:
-<<<<<<< HEAD
-                config2.load_from_yaml_file(file_path)
-=======
                 config2 = SearchConfiguration.from_file(file_path)
->>>>>>> 89555b79
             except ValueError:
                 self.fail("load_configuration() raised ValueError.")
 
@@ -196,25 +149,6 @@
             self.assertFalse(Path(file_path).is_file())
 
             # Unable to load non-existent file.
-<<<<<<< HEAD
-            config2 = SearchConfiguration()
-            self.assertRaises(ValueError, config2.load_from_fits_file, file_path)
-
-            # Generate measningless data for table 0 and the configuration for table 1.
-            t0 = Table([[1] * 10, [2] * 10, [3] * 10], names=("A", "B", "C"))
-            t0.write(file_path)
-            self.assertTrue(Path(file_path).is_file())
-
-            # Append the FITS data to extension=1
-            config.append_to_fits(file_path)
-            self.assertTrue(Path(file_path).is_file())
-
-            # Correctly loads file.
-            try:
-                config2.load_from_fits_file(file_path, layer=2)
-            except ValueError:
-                self.fail("load_from_fits_file() raised ValueError.")
-=======
             self.assertRaises(FileNotFoundError, SearchConfiguration.from_file, file_path)
 
             # Generate empty data for the first two tables and config for the third.
@@ -227,7 +161,6 @@
             config2 = SearchConfiguration()
             with fits.open(file_path) as ff:
                 config2 = SearchConfiguration.from_hdu(ff[2])
->>>>>>> 89555b79
 
             self.assertEqual(len(config2._params), num_defaults)
             self.assertEqual(config2["im_filepath"], "Here2")
