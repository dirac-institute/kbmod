--- conflicted
+++ resolved
@@ -389,15 +389,9 @@
 
         flag_exceptions = [0]
         # mask any pixels which have any of these flags
-<<<<<<< HEAD
-        master_flags = 0
-        for bit in master_flag_keys:
-            master_flags += 2 ** mask_bits_dict[bit]
-=======
         global_flags = 0
         for bit in global_flag_keys:
-            global_flags += 2**mask_bits_dict[bit]
->>>>>>> f9a6e207
+            global_flags += 2 ** mask_bits_dict[bit]
 
         # Apply masks
         stack.apply_mask_flags(flags, flag_exceptions)
